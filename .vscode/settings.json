--- conflicted
+++ resolved
@@ -139,13 +139,16 @@
     ],
     "esbonio.sphinx.confDir": "${workspaceFolder}/doc/source/",
     "esbonio.sphinx.buildDir": "${workspaceFolder}/doc/build/",
-<<<<<<< HEAD
     "editor.rulers": [
         // editorconfig default
         132
     ],
     "isort.check": true,
     "[python]": {
+        "editor.codeActionsOnSave": {
+            "source.organizeImports": "explicit",
+            "source.unusedImports": "explicit"
+        },
         "editor.defaultFormatter": "ms-python.black-formatter",
         "editor.formatOnSave": true,
         "editor.formatOnSaveMode": "modifications",
@@ -155,19 +158,10 @@
             // python code formatting limit
             99
         ]
-=======
-    "[python]": {
-        "editor.defaultFormatter": "ms-python.black-formatter",
-        "editor.formatOnSave": true,
-        "editor.codeActionsOnSave": {
-            "source.organizeImports": "explicit",
-            "source.unusedImports": "explicit"
-        }
     },
     "pylint.severity": {
         // display refactor warnings as information messages
         "refactor": "Information"
->>>>>>> db1feeb9
     },
     // See Also .vscode/launch.json for environment variable args to pytest during debug sessions.
     // For the rest, see setup.cfg
