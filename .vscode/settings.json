// vim: set ft=jsonc:
{
    "makefile.extensionOutputFolder": "./.vscode",
    "files.exclude": {
        ".git/": true,
        ".mypy_cache/": true,
        ".pytest_cache/": true,
        "**/__pycache__/": true,
        "**/node_modules/": true,
        "**/*.egg-info": true,
        "doc/source/autoapi/": true,
        "doc/build/doctrees/": true,
        "doc/build/html/": true,
        "htmlcov/": true,
    },
    // Note: this only works in WSL/Linux currently.
    "python.defaultInterpreterPath": "${env:HOME}/.conda/envs/mlos/bin/python",
    // For Windows it should be this instead:
    //"python.defaultInterpreterPath": "${env:USERPROFILE}/.conda/envs/mlos/python.exe",
    "python.testing.pytestEnabled": true,
    // "mypy.runUsingActiveInterpreter": true,      // in the devcontainer we override this to use an explicit path
    "autoDocstring.docstringFormat": "numpy",
    "json.validate.enable": true,
    "json.schemas": [
        // Note, due to a deficiency in the "url" -> (local) "schema" mapping,
        // we have to rely on file matching only for local schema imputation on
        // a file when it doesn't explicitly specify it either by local path
        // (which we generally avoid) or URL.
        // See Also:
        // - https://github.com/microsoft/vscode/issues/2809#issuecomment-1544387883
        // - mlos_bench/config/schemas/README.md

        {
            "fileMatch": [
                "mlos_bench/mlos_bench/tests/config/schemas/environments/test-cases/**/*.jsonc",
                "mlos_bench/mlos_bench/tests/config/schemas/environments/test-cases/**/*.json",
                "mlos_bench/mlos_bench/tests/config/environments/**/*.jsonc",
                "mlos_bench/mlos_bench/tests/config/environments/**/*.json",
                "mlos_bench/mlos_bench/config/environments/**/*.jsonc",
                "mlos_bench/mlos_bench/config/environments/**/*.json",
                "!mlos_bench/mlos_bench/tests/config/environments/**/*-tunables.jsonc",
                "!mlos_bench/mlos_bench/tests/config/environments/**/*-tunables.json",
                "!mlos_bench/mlos_bench/config/environments/**/*-tunables.jsonc",
                "!mlos_bench/mlos_bench/config/environments/**/*-tunables.json"
            ],
            "url": "./mlos_bench/mlos_bench/config/schemas/environments/environment-schema.json"
        },
        {
            "fileMatch": [
                "mlos_bench/mlos_bench/tests/config/schemas/cli/test-cases/**/*.jsonc",
                "mlos_bench/mlos_bench/tests/config/schemas/cli/test-cases/**/*.json",
                "mlos_bench/mlos_bench/tests/config/cli/**/*.jsonc",
                "mlos_bench/mlos_bench/tests/config/cli/**/*.json",
                "mlos_bench/mlos_bench/config/cli/**/*.jsonc",
                "mlos_bench/mlos_bench/config/cli/**/*.json"
            ],
            "url": "./mlos_bench/mlos_bench/config/schemas/cli/cli-schema.json"
        },
        {
            "fileMatch": [
                "mlos_bench/mlos_bench/config/experiments/**/*.jsonc",
                "mlos_bench/mlos_bench/config/experiments/**/*.json",
                "mlos_bench/mlos_bench/tests/config/experiments/**/*.jsonc",
                "mlos_bench/mlos_bench/tests/config/experiments/**/*.json",
                "mlos_bench/mlos_bench/tests/config/globals/**/*.jsonc",
                "mlos_bench/mlos_bench/tests/config/globals/**/*.json",
                "globals*.jsonc",
                "globals*.json",
                "global*.jsonc",
                "global*.json",
                "config.jsonc",
                "config.json",
            ],
            "url": "./mlos_bench/mlos_bench/config/schemas/cli/globals-schema.json"
        },
        {
            "fileMatch": [
                "mlos_bench/mlos_bench/tests/config/schemas/optimizers/test-cases/**/*.jsonc",
                "mlos_bench/mlos_bench/tests/config/schemas/optimizers/test-cases/**/*.json",
                "mlos_bench/mlos_bench/config/optimizers/**/*.jsonc",
                "mlos_bench/mlos_bench/config/optimizers/**/*.json"
            ],
            "url": "./mlos_bench/mlos_bench/config/schemas/optimizers/optimizer-schema.json"
        },
        {
            "fileMatch": [
                "mlos_bench/mlos_bench/tests/config/schemas/schedulers/test-cases/**/*.jsonc",
                "mlos_bench/mlos_bench/tests/config/schemas/schedulers/test-cases/**/*.json",
                "mlos_bench/mlos_bench/config/schedulers/**/*.jsonc",
                "mlos_bench/mlos_bench/config/schedulers/**/*.json"
            ],
            "url": "./mlos_bench/mlos_bench/config/schemas/schedulers/scheduler-schema.json"
        },
        {
            "fileMatch": [
                "mlos_bench/mlos_bench/tests/config/schemas/storage/test-cases/**/*.jsonc",
                "mlos_bench/mlos_bench/tests/config/schemas/storage/test-cases/**/*.json",
                "mlos_bench/mlos_bench/config/storage/**/*.jsonc",
                "mlos_bench/mlos_bench/config/storage/**/*.json"
            ],
            "url": "./mlos_bench/mlos_bench/config/schemas/storage/storage-schema.json"
        },
        {
            "fileMatch": [
                "mlos_bench/mlos_bench/tests/config/schemas/services/test-cases/**/*.jsonc",
                "mlos_bench/mlos_bench/tests/config/schemas/services/test-cases/**/*.json",
                "mlos_bench/mlos_bench/tests/config/services/**/*.jsonc",
                "mlos_bench/mlos_bench/tests/config/services/**/*.json",
                "mlos_bench/mlos_bench/config/services/**/*.jsonc",
                "mlos_bench/mlos_bench/config/services/**/*.json"
            ],
            "url": "./mlos_bench/mlos_bench/config/schemas/services/service-schema.json"
        },
        {
            "fileMatch": [
                "mlos_bench/mlos_bench/tests/config/schemas/tunable-params/test-cases/**/*.jsonc",
                "mlos_bench/mlos_bench/tests/config/schemas/tunable-params/test-cases/**/*.json",
                "mlos_bench/mlos_bench/tests/config/environments/**/*[_-]tunables.jsonc",
                "mlos_bench/mlos_bench/tests/config/environments/**/*[_-]tunables.json",
                "mlos_bench/mlos_bench/config/environments/**/*[_-]tunables.jsonc",
                "mlos_bench/mlos_bench/config/environments/**/*[_-]tunables.json"
            ],
            "url": "./mlos_bench/mlos_bench/config/schemas/tunables/tunable-params-schema.json"
        },
        {
            "fileMatch": [
                "mlos_bench/mlos_bench/tests/config/schemas/tunable-values/test-cases/**/*.jsonc",
                "mlos_bench/mlos_bench/tests/config/schemas/tunable-values/test-cases/**/*.json",
                "mlos_bench/mlos_bench/tests/config/tunable-values/**/*.jsonc",
                "mlos_bench/mlos_bench/tests/config/tunable-values/**/*.json",
                "mlos_bench/mlos_bench/config/tunable-values/**/*.jsonc",
                "mlos_bench/mlos_bench/config/tunable-values/**/*.json"
            ],
            "url": "./mlos_bench/mlos_bench/config/schemas/tunables/tunable-values-schema.json"
        }
    ],
    "restructuredtext.linter.doc8.extraArgs": [
        "--ignore D001"
    ],
    "esbonio.sphinx.confDir": "${workspaceFolder}/doc/source/",
    "esbonio.sphinx.buildDir": "${workspaceFolder}/doc/build/",
<<<<<<< HEAD
    "editor.rulers": [
        // editorconfig default
        132
    ],
    "isort.check": true,
    "[python]": {
        "editor.defaultFormatter": "ms-python.black-formatter",
        "editor.formatOnSave": true,
        "editor.formatOnSaveMode": "modifications",
        "editor.rulers": [
            // docstring formatting limit
            80,
            // python code formatting limit
            99
        ]
=======
    "pre-commit-helper.excludedHookIds": [
        "mypy",
        "pylint"
    ],
    "pre-commit-helper.runOnSave": "fixes",
    "pylint.severity": {
        // display refactor warnings as information messages
        "refactor": "Information"
>>>>>>> c6bb2665
    },
    // See Also .vscode/launch.json for environment variable args to pytest during debug sessions.
    // For the rest, see setup.cfg
    "python.testing.pytestArgs": [
        "--log-level=DEBUG",
        "."
    ],
    "python.testing.unittestEnabled": false
}<|MERGE_RESOLUTION|>--- conflicted
+++ resolved
@@ -139,7 +139,6 @@
     ],
     "esbonio.sphinx.confDir": "${workspaceFolder}/doc/source/",
     "esbonio.sphinx.buildDir": "${workspaceFolder}/doc/build/",
-<<<<<<< HEAD
     "editor.rulers": [
         // editorconfig default
         132
@@ -155,16 +154,6 @@
             // python code formatting limit
             99
         ]
-=======
-    "pre-commit-helper.excludedHookIds": [
-        "mypy",
-        "pylint"
-    ],
-    "pre-commit-helper.runOnSave": "fixes",
-    "pylint.severity": {
-        // display refactor warnings as information messages
-        "refactor": "Information"
->>>>>>> c6bb2665
     },
     // See Also .vscode/launch.json for environment variable args to pytest during debug sessions.
     // For the rest, see setup.cfg
