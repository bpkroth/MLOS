// vim: set ft=jsonc:
{
    "makefile.extensionOutputFolder": "./.vscode",
    "python.defaultInterpreterPath": "${env:HOME}${env:USERPROFILE}/.conda/envs/mlos_core/bin/python",
    "python.testing.pytestEnabled": true,
    "python.linting.enabled": true,
    "python.linting.pylintEnabled": true,
    "python.linting.pycodestyleEnabled": true,
    "python.linting.pydocstyleEnabled": true,
    "python.linting.mypyEnabled": false,            // use the dmypy daemon extension instead - it's faster
<<<<<<< HEAD
    //"mypy.runUsingActiveInterpreter": true,       // in the devcontainer we override this to use an explicit path
=======
    // "mypy.runUsingActiveInterpreter": true,      // in the devcontainer we override this to use an explicit path
>>>>>>> cac5351b
    "autoDocstring.docstringFormat": "numpy",
    "restructuredtext.linter.doc8.extraArgs": [
        "--ignore D001"
    ],
    "esbonio.sphinx.confDir": "${workspaceFolder}/doc/source",
    "esbonio.sphinx.buildDir": "${workspaceFolder}/doc/build/"
}<|MERGE_RESOLUTION|>--- conflicted
+++ resolved
@@ -8,11 +8,7 @@
     "python.linting.pycodestyleEnabled": true,
     "python.linting.pydocstyleEnabled": true,
     "python.linting.mypyEnabled": false,            // use the dmypy daemon extension instead - it's faster
-<<<<<<< HEAD
-    //"mypy.runUsingActiveInterpreter": true,       // in the devcontainer we override this to use an explicit path
-=======
     // "mypy.runUsingActiveInterpreter": true,      // in the devcontainer we override this to use an explicit path
->>>>>>> cac5351b
     "autoDocstring.docstringFormat": "numpy",
     "restructuredtext.linter.doc8.extraArgs": [
         "--ignore D001"
