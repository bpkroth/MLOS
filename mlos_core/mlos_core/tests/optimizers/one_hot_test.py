--- conflicted
+++ resolved
@@ -75,13 +75,6 @@
     )
 
 
-<<<<<<< HEAD
-def test_to_1hot_data_frame(
-    configuration_space: CS.ConfigurationSpace,
-    data_frame: pd.DataFrame,
-    one_hot_data_frame: npt.NDArray,
-) -> None:
-=======
 @pytest.fixture
 def optimizer(configuration_space: CS.ConfigurationSpace) -> BaseOptimizer:
     """
@@ -95,57 +88,32 @@
 def test_to_1hot_data_frame(optimizer: BaseOptimizer,
                             data_frame: pd.DataFrame,
                             one_hot_data_frame: npt.NDArray) -> None:
->>>>>>> e1a0cdd3
     """
     Toy problem to test one-hot encoding of dataframe.
     """
     assert optimizer._to_1hot(data_frame) == pytest.approx(one_hot_data_frame)
 
 
-<<<<<<< HEAD
-def test_to_1hot_series(
-    configuration_space: CS.ConfigurationSpace,
-    series: pd.Series,
-    one_hot_series: npt.NDArray,
-) -> None:
-=======
 def test_to_1hot_series(optimizer: BaseOptimizer,
                         series: pd.Series, one_hot_series: npt.NDArray) -> None:
->>>>>>> e1a0cdd3
     """
     Toy problem to test one-hot encoding of series.
     """
     assert optimizer._to_1hot(series) == pytest.approx(one_hot_series)
 
 
-<<<<<<< HEAD
-def test_from_1hot_data_frame(
-    configuration_space: CS.ConfigurationSpace,
-    data_frame: pd.DataFrame,
-    one_hot_data_frame: npt.NDArray,
-) -> None:
-=======
 def test_from_1hot_data_frame(optimizer: BaseOptimizer,
                               data_frame: pd.DataFrame,
                               one_hot_data_frame: npt.NDArray) -> None:
->>>>>>> e1a0cdd3
     """
     Toy problem to test one-hot decoding of dataframe.
     """
     assert optimizer._from_1hot(one_hot_data_frame).to_dict() == data_frame.to_dict()
 
 
-<<<<<<< HEAD
-def test_from_1hot_series(
-    configuration_space: CS.ConfigurationSpace,
-    series: pd.Series,
-    one_hot_series: npt.NDArray,
-) -> None:
-=======
 def test_from_1hot_series(optimizer: BaseOptimizer,
                           series: pd.Series,
                           one_hot_series: npt.NDArray) -> None:
->>>>>>> e1a0cdd3
     """
     Toy problem to test one-hot decoding of series.
     """
@@ -156,13 +124,7 @@
     assert one_hot_df.iloc[0].to_dict() == series.to_dict()
 
 
-<<<<<<< HEAD
-def test_round_trip_data_frame(
-    configuration_space: CS.ConfigurationSpace, data_frame: pd.DataFrame
-) -> None:
-=======
 def test_round_trip_data_frame(optimizer: BaseOptimizer, data_frame: pd.DataFrame) -> None:
->>>>>>> e1a0cdd3
     """
     Round-trip test for one-hot-encoding and then decoding a data frame.
     """
@@ -172,13 +134,7 @@
     assert (df_round_trip.z == data_frame.z).all()
 
 
-<<<<<<< HEAD
-def test_round_trip_series(
-    configuration_space: CS.ConfigurationSpace, series: pd.DataFrame
-) -> None:
-=======
 def test_round_trip_series(optimizer: BaseOptimizer, series: pd.DataFrame) -> None:
->>>>>>> e1a0cdd3
     """
     Round-trip test for one-hot-encoding and then decoding a series.
     """
@@ -188,14 +144,8 @@
     assert (series_round_trip.z == series.z).all()
 
 
-<<<<<<< HEAD
-def test_round_trip_reverse_data_frame(
-    configuration_space: CS.ConfigurationSpace, one_hot_data_frame: npt.NDArray
-) -> None:
-=======
 def test_round_trip_reverse_data_frame(optimizer: BaseOptimizer,
                                        one_hot_data_frame: npt.NDArray) -> None:
->>>>>>> e1a0cdd3
     """
     Round-trip test for one-hot-decoding and then encoding of a numpy array.
     """
@@ -203,14 +153,8 @@
     assert round_trip == pytest.approx(one_hot_data_frame)
 
 
-<<<<<<< HEAD
-def test_round_trip_reverse_series(
-    configuration_space: CS.ConfigurationSpace, one_hot_series: npt.NDArray
-) -> None:
-=======
 def test_round_trip_reverse_series(optimizer: BaseOptimizer,
                                    one_hot_series: npt.NDArray) -> None:
->>>>>>> e1a0cdd3
     """
     Round-trip test for one-hot-decoding and then encoding of a numpy array.
     """
