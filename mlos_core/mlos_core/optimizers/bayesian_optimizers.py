--- conflicted
+++ resolved
@@ -26,12 +26,8 @@
     """Abstract base class defining the interface for Bayesian optimization."""
 
     @abstractmethod
-<<<<<<< HEAD
-    def surrogate_predict(self, configurations: pd.DataFrame, context: Optional[pd.DataFrame] = None) -> npt.NDArray:
-=======
     def surrogate_predict(self, configurations: pd.DataFrame,
-                          context: Optional[pd.DataFrame] = None):
->>>>>>> 2b3c8375
+                          context: Optional[pd.DataFrame] = None) -> npt.NDArray:
         """Obtain a prediction from this Bayesian optimizer's surrogate model for the given configuration(s).
 
         Parameters
@@ -45,12 +41,8 @@
         pass    # pylint: disable=unnecessary-pass # pragma: no cover
 
     @abstractmethod
-<<<<<<< HEAD
-    def acquisition_function(self, configurations: pd.DataFrame, context: Optional[pd.DataFrame] = None) -> AcquisitionFnRetType:
-=======
     def acquisition_function(self, configurations: pd.DataFrame,
-                             context: Optional[pd.DataFrame] = None):
->>>>>>> 2b3c8375
+                             context: Optional[pd.DataFrame] = None) -> AcquisitionFnRetType:
         """Invokes the acquisition function from this Bayesian optimizer for the given configuration.
 
         Parameters
@@ -83,12 +75,8 @@
         from emukit.examples.gp_bayesian_optimization.single_objective_bayesian_optimization import GPBayesianOptimization  # noqa pylint: disable=import-outside-toplevel
         self.gpbo: GPBayesianOptimization
 
-<<<<<<< HEAD
-    def _register(self, configurations: pd.DataFrame, scores: pd.Series, context: Optional[pd.DataFrame] = None) -> None:
-=======
     def _register(self, configurations: pd.DataFrame, scores: pd.Series,
-                  context: Optional[pd.DataFrame] = None):
->>>>>>> 2b3c8375
+                  context: Optional[pd.DataFrame] = None) -> None:
         """Registers the given configurations and scores.
 
         Parameters
@@ -117,11 +105,7 @@
         self.gpbo.loop_state.update(results)
         self.gpbo._update_models()  # pylint: disable=protected-access
 
-<<<<<<< HEAD
     def _suggest(self, context: Optional[pd.DataFrame] = None) -> pd.DataFrame:
-=======
-    def _suggest(self, context: Optional[pd.DataFrame] = None):
->>>>>>> 2b3c8375
         """Suggests a new configuration.
 
         Parameters
@@ -147,19 +131,12 @@
             config = self.gpbo.get_next_points(results=[])
         return self._from_1hot(config)
 
-<<<<<<< HEAD
-    def register_pending(self, configurations: pd.DataFrame, context: Optional[pd.DataFrame] = None) -> None:
+    def register_pending(self, configurations: pd.DataFrame,
+                         context: Optional[pd.DataFrame] = None) -> None:
         raise NotImplementedError()
 
-    def surrogate_predict(self, configurations: pd.DataFrame, context: Optional[pd.DataFrame] = None) -> npt.NDArray:
-=======
-    def register_pending(self, configurations: pd.DataFrame,
-                         context: Optional[pd.DataFrame] = None):
-        raise NotImplementedError()
-
     def surrogate_predict(self, configurations: pd.DataFrame,
-                          context: Optional[pd.DataFrame] = None):
->>>>>>> 2b3c8375
+                          context: Optional[pd.DataFrame] = None) -> npt.NDArray:
         if context is not None:
             raise NotImplementedError()
         if self.space_adapter is not None:
@@ -172,12 +149,8 @@
         # make 2ndim array into column vector
         return mean_predictions.reshape(-1,)    # type: ignore
 
-<<<<<<< HEAD
-    def acquisition_function(self, configurations: pd.DataFrame, context: Optional[pd.DataFrame] = None) -> AcquisitionFnRetType:
-=======
     def acquisition_function(self, configurations: pd.DataFrame,
-                             context: Optional[pd.DataFrame] = None):
->>>>>>> 2b3c8375
+                             context: Optional[pd.DataFrame] = None) -> AcquisitionFnRetType:
         raise NotImplementedError()
 
     def _initialize_optimizer(self) -> None:
@@ -252,12 +225,8 @@
                 config[param.name] = config[param.name].apply(param.choices.index)
         return config.to_numpy(dtype=np.float32)
 
-<<<<<<< HEAD
-    def _register(self, configurations: pd.DataFrame, scores: pd.Series, context: Optional[pd.DataFrame] = None) -> None:
-=======
     def _register(self, configurations: pd.DataFrame, scores: pd.Series,
-                  context: Optional[pd.DataFrame] = None):
->>>>>>> 2b3c8375
+                  context: Optional[pd.DataFrame] = None) -> None:
         """Registers the given configurations and scores.
 
         Parameters
@@ -279,11 +248,7 @@
         data = configurations[param_names].to_numpy().tolist()
         self.base_optimizer.tell(data, scores.to_list())
 
-<<<<<<< HEAD
     def _suggest(self, context: Optional[pd.DataFrame] = None) -> pd.DataFrame:
-=======
-    def _suggest(self, context: Optional[pd.DataFrame] = None):
->>>>>>> 2b3c8375
         """Suggests a new configuration.
 
         Parameters
@@ -300,29 +265,18 @@
             raise NotImplementedError()
         return pd.DataFrame([self.base_optimizer.ask()], columns=self.optimizer_parameter_space.get_hyperparameter_names())
 
-<<<<<<< HEAD
-    def register_pending(self, configurations: pd.DataFrame, context: Optional[pd.DataFrame] = None) -> None:
+    def register_pending(self, configurations: pd.DataFrame,
+                         context: Optional[pd.DataFrame] = None) -> None:
         raise NotImplementedError()
 
     def surrogate_predict(self, configurations: pd.DataFrame, context: Optional[pd.DataFrame] = None) -> npt.NDArray:
-=======
-    def register_pending(self, configurations: pd.DataFrame,
-                         context: Optional[pd.DataFrame] = None):
-        raise NotImplementedError()
-
-    def surrogate_predict(self, configurations: pd.DataFrame, context: Optional[pd.DataFrame] = None):
->>>>>>> 2b3c8375
         if context is not None:
             raise NotImplementedError()
         if self.space_adapter is not None:
             raise NotImplementedError()
         return self.base_optimizer.models[-1].predict(self._transform(configurations))  # type: ignore
 
-<<<<<<< HEAD
-    def acquisition_function(self, configurations: pd.DataFrame, context: Optional[pd.DataFrame] = None) -> AcquisitionFnRetType:
-=======
     def acquisition_function(self, configurations: pd.DataFrame,
-                             context: Optional[pd.DataFrame] = None):
->>>>>>> 2b3c8375
+                             context: Optional[pd.DataFrame] = None)-> AcquisitionFnRetType:
         # This seems actually non-trivial to get out of skopt, so maybe we actually shouldn't implement this.
         raise NotImplementedError()