name: mlos
channels:
  - conda-forge
  - defaults
dependencies:
  # Basic dev environment packages.
  # All other dependencies for the mlos modules come from pip.
  - pip
  - pylint
  - black
  - pycodestyle
  - pydocstyle
  - flake8
<<<<<<< HEAD
  - build
=======
  - setuptools
  - setuptools-scm>=8.1.0
>>>>>>> a9cf8ca4
  - jupyter
  - ipykernel
  - nb_conda_kernels
  - matplotlib
  - seaborn
  - pandas
  - pyarrow
  - swig
  - libpq
  # FIXME: https://github.com/microsoft/MLOS/issues/727
  - python<3.12
  - pip:
    - bump2version
    - check-jsonschema
    - isort
    - licenseheaders
    - mypy
    - pandas-stubs
    - types-beautifulsoup4
    - types-colorama
    - types-jsonschema
    - types-pygments
    - types-requests
    - types-setuptools
    - "--editable ../mlos_core[full-tests]"
    - "--editable ../mlos_bench[full-tests]"
    - "--editable ../mlos_viz[full-tests]"<|MERGE_RESOLUTION|>--- conflicted
+++ resolved
@@ -11,12 +11,7 @@
   - pycodestyle
   - pydocstyle
   - flake8
-<<<<<<< HEAD
   - build
-=======
-  - setuptools
-  - setuptools-scm>=8.1.0
->>>>>>> a9cf8ca4
   - jupyter
   - ipykernel
   - nb_conda_kernels
