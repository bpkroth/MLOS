--- conflicted
+++ resolved
@@ -60,31 +60,27 @@
                 "storageFileShareName",
             },
         )
-<<<<<<< HEAD
-=======
         assert self._parent is not None and isinstance(
             self._parent, SupportsAuth
         ), "Authorization service not provided. Include service-auth.jsonc?"
->>>>>>> 00ff3bfb
+        self._auth_service: SupportsAuth = self._parent
         self._share_client: Optional[ShareClient] = None
+        # Cache of the last access token we used to access the file share.
+        self._access_token: Optional[str] = None
 
     def _get_share_client(self) -> ShareClient:
         """Get the Azure file share client object."""
-        if self._share_client is None:
-<<<<<<< HEAD
-            assert self._parent is not None and isinstance(
-                self._parent, SupportsAuth
-            ), "Authorization service not provided. Include service-auth.jsonc?"
+        # If the auth service needed to refresh the access token, then we should
+        # refresh the ShareClient as well.
+        current_access_token = self._auth_service.get_access_token()
+        if current_access_token != self._access_token or self._share_client is None:
+            self._access_token = current_access_token
             self._share_client = ShareClient.from_share_url(
                 self._SHARE_URL.format(
-=======
-            self._share_client = ShareClient.from_share_url(
-                AzureFileShareService._SHARE_URL.format(
->>>>>>> 00ff3bfb
                     account_name=self.config["storageAccountName"],
                     fs_name=self.config["storageFileShareName"],
                 ),
-                credential=self._parent.get_access_token(),
+                credential=self._access_token,
                 token_intent="backup",
             )
         return self._share_client
