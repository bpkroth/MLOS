#
# Copyright (c) Microsoft Corporation.
# Licensed under the MIT License.
#
"""A collection Service functions for managing VMs on Azure."""

import logging
from base64 import b64decode
from datetime import datetime
from typing import Any, Callable, Dict, List, Optional, Union

from azure.core.credentials import TokenCredential
from azure.identity import CertificateCredential, DefaultAzureCredential
from azure.keyvault.secrets import SecretClient
from pytz import UTC

from mlos_bench.services.base_service import Service
from mlos_bench.services.types.authenticator_type import SupportsAuth
from mlos_bench.util import check_required_params

_LOG = logging.getLogger(__name__)


class AzureAuthService(Service, SupportsAuth[TokenCredential]):
    """Helper methods to get access to Azure services."""

    _REQ_INTERVAL = 300  # = 5 min

    def __init__(
        self,
        config: Optional[Dict[str, Any]] = None,
        global_config: Optional[Dict[str, Any]] = None,
        parent: Optional[Service] = None,
        methods: Union[Dict[str, Callable], List[Callable], None] = None,
    ):
        """
        Create a new instance of Azure authentication services proxy.

        Parameters
        ----------
        config : dict
            Free-format dictionary that contains the benchmark environment
            configuration.
        global_config : dict
            Free-format dictionary of global parameters.
        parent : Service
            Parent service that can provide mixin functions.
        methods : Union[Dict[str, Callable], List[Callable], None]
            New methods to register with the service.
        """
        super().__init__(
            config,
            global_config,
            parent,
            self.merge_methods(
                methods,
                [
                    self.get_access_token,
                    self.get_auth_headers,
                    self.get_credential,
                ],
            ),
        )

        # This parameter can come from command line as strings, so conversion is needed.
        self._req_interval = float(self.config.get("tokenRequestInterval", self._REQ_INTERVAL))

        self._access_token = "RENEW *NOW*"
        self._token_expiration_ts = datetime.now(UTC)  # Typically, some future timestamp.
        self._cred: Optional[TokenCredential] = None

        # Verify info required for SP auth early
        if "spClientId" in self.config:
            check_required_params(
                self.config,
                {
                    "spClientId",
                    "keyVaultName",
                    "certName",
                    "tenant",
                },
            )

    def get_credential(self) -> TokenCredential:
        """Return the Azure SDK credential object."""
        # Perform this initialization outside of __init__ so that environment loading tests
        # don't need to specifically mock keyvault interactions out
        if self._cred is not None:
            return self._cred

        self._cred = DefaultAzureCredential()
        if "spClientId" not in self.config:
            return self._cred

        sp_client_id = self.config["spClientId"]
        keyvault_name = self.config["keyVaultName"]
        cert_name = self.config["certName"]
        tenant_id = self.config["tenant"]
        _LOG.debug("Log in with Azure Service Principal %s", sp_client_id)

        # Get a client for fetching cert info
        keyvault_secrets_client = SecretClient(
            vault_url=f"https://{keyvault_name}.vault.azure.net",
            credential=self._cred,
        )

        # The certificate private key data is stored as hidden "Secret" (not Key strangely)
        # in PKCS12 format, but we need to decode it.
        secret = keyvault_secrets_client.get_secret(cert_name)
        assert secret.value is not None
        cert_bytes = b64decode(secret.value)

        # Reauthenticate as the service principal.
<<<<<<< HEAD
        # TODO: Add managed identity support as well.
        self._cred = azure_id.CertificateCredential(
=======
        self._cred = CertificateCredential(
>>>>>>> a4d21cd5
            tenant_id=tenant_id,
            client_id=sp_client_id,
            certificate_data=cert_bytes,
        )
        return self._cred

    def get_access_token(self) -> str:
        """Get the access token from Azure CLI, if expired."""
        ts_diff = (self._token_expiration_ts - datetime.now(UTC)).total_seconds()
        _LOG.debug("Time to renew the token: %.2f sec.", ts_diff)
        if ts_diff < self._req_interval:
            _LOG.debug("Request new accessToken")
            res = self.get_credential().get_token("https://management.azure.com/.default")
            self._token_expiration_ts = datetime.fromtimestamp(res.expires_on, tz=UTC)
            self._access_token = res.token
            _LOG.info("Got new accessToken. Expiration time: %s", self._token_expiration_ts)
        return self._access_token

    def get_auth_headers(self) -> dict:
        """Get the authorization part of HTTP headers for REST API calls."""
        return {"Authorization": "Bearer " + self.get_access_token()}<|MERGE_RESOLUTION|>--- conflicted
+++ resolved
@@ -111,12 +111,7 @@
         cert_bytes = b64decode(secret.value)
 
         # Reauthenticate as the service principal.
-<<<<<<< HEAD
-        # TODO: Add managed identity support as well.
-        self._cred = azure_id.CertificateCredential(
-=======
         self._cred = CertificateCredential(
->>>>>>> a4d21cd5
             tenant_id=tenant_id,
             client_id=sp_client_id,
             certificate_data=cert_bytes,
