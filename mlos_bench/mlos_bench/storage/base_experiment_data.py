--- conflicted
+++ resolved
@@ -7,11 +7,7 @@
 """
 
 from abc import ABCMeta, abstractmethod
-<<<<<<< HEAD
-from typing import Dict, List, Literal, Optional, Tuple, Union, TYPE_CHECKING
-=======
 from typing import Dict, Tuple, TYPE_CHECKING
->>>>>>> b75e52cf
 
 import pandas
 
