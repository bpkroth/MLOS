--- conflicted
+++ resolved
@@ -120,25 +120,6 @@
                 schema.trial.c.config_id == tunable_config_id,
             )
         cur_trials = conn.execute(cur_trials_stmt)
-<<<<<<< HEAD
-        trials_df = pandas.DataFrame([
-            (
-                row.trial_id,
-                row.ts_start, row.ts_end,
-                row.config_id, row.tunable_config_trial_group_id,
-                row.status,
-                row.param_value,
-            )
-            for row in cur_trials.fetchall()
-        ],
-            columns=[
-                'trial_id',
-                'ts_start', 'ts_end',
-                'tunable_config_id', 'tunable_config_trial_group_id',
-                'status',
-                'trial_runner_id',
-        ])
-=======
         trials_df = pandas.DataFrame(
             [(
                 row.trial_id,
@@ -147,6 +128,7 @@
                 row.config_id,
                 row.tunable_config_trial_group_id,
                 row.status,
+                row.param_value,
             ) for row in cur_trials.fetchall()],
             columns=[
                 'trial_id',
@@ -155,9 +137,9 @@
                 'tunable_config_id',
                 'tunable_config_trial_group_id',
                 'status',
+                'trial_runner_id',
             ]
         )
->>>>>>> 647e3a2f
 
         # Get each trial's config in wide format.
         configs_stmt = schema.trial.select().with_only_columns(
