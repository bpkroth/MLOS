--- conflicted
+++ resolved
@@ -326,11 +326,7 @@
                         trial_id=self._trial_id,
                         config_id=config_id,
                         ts_start=ts_start,
-<<<<<<< HEAD
                         status=new_trial_status.name,
-=======
-                        status=Status.PENDING.name,
->>>>>>> 91725b7b
                     )
                 )
 
