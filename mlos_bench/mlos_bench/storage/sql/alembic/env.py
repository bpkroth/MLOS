--- conflicted
+++ resolved
@@ -14,11 +14,7 @@
 from sqlalchemy import create_engine, engine_from_config, pool
 from sqlalchemy.dialects import mysql
 from sqlalchemy.schema import Column as SchemaColumn
-<<<<<<< HEAD
-from sqlalchemy.sql.schema import Column
-=======
 from sqlalchemy.sql.schema import Column as MetadataColumn
->>>>>>> 1bed08e4
 from sqlalchemy.types import TypeEngine
 
 from mlos_bench.storage.sql.schema import DbSchema
@@ -58,15 +54,9 @@
 
 
 def custom_compare_types(
-<<<<<<< HEAD
-    migration_context: MigrationContext,  # pylint: disable=unused-argument
-    inspected_column: SchemaColumn | None,  # pylint: disable=unused-argument
-    metadata_column: Column,  # pylint: disable=unused-argument
-=======
     migration_context: MigrationContext,
     inspected_column: SchemaColumn | None,
     metadata_column: MetadataColumn,
->>>>>>> 1bed08e4
     inspected_type: TypeEngine,
     metadata_type: TypeEngine,
 ) -> bool | None:
@@ -77,12 +67,6 @@
     <https://alembic.sqlalchemy.org/en/latest/autogenerate.html#comparing-types>`_
     documentation for more details.
 
-<<<<<<< HEAD
-    Parameters
-    ----------
-
-=======
->>>>>>> 1bed08e4
     Notes
     -----
     In the case of a MySQL DateTime variant, it makes sure that the floating
@@ -137,12 +121,9 @@
                 )
                 return True
             else:
-<<<<<<< HEAD
-=======
                 assert isinstance(
                     inspected_type, (mysql.DATETIME, mysql.TIMESTAMP)
                 ), "Expected inspected_type to be a MySQL DATETIME or TIMESTAMP type."
->>>>>>> 1bed08e4
                 if inspected_type.fsp != metadata_dialect_type.fsp:
                     alembic_logger.info(
                         "inspected_type.fsp (%s) and metadata_dialect_type.fsp (%s) don't match",
