#
# Copyright (c) Microsoft Corporation.
# Licensed under the MIT License.
#
"""
Various helper functions for mlos_bench.
"""

# NOTE: This has to be placed in the top-level mlos_bench package to avoid circular imports.

import json
import logging
import importlib

<<<<<<< HEAD
from typing import Any, Dict, Iterable, Optional, Tuple, Type, TypeVar, TYPE_CHECKING
=======
from typing import Any, Dict, Iterable, Mapping, Optional, Tuple, Type, TypeVar, TYPE_CHECKING
>>>>>>> 9fe180a9

_LOG = logging.getLogger(__name__)


def prepare_class_load(config: dict, global_config: Optional[dict] = None) -> Tuple[str, Dict[str, Any]]:
    """
    Extract the class instantiation parameters from the configuration.

    Parameters
    ----------
    config : dict
        Configuration of the optimizer.
    global_config : dict
        Global configuration parameters (optional).

    Returns
    -------
    (class_name, class_config) : (str, dict)
        Name of the class to instantiate and its configuration.
    """
    class_name = config["class"]
    class_config = config.setdefault("config", {})

    if global_config is None:
        global_config = {}

    for key in set(class_config).intersection(global_config):
        class_config[key] = global_config[key]

    if _LOG.isEnabledFor(logging.DEBUG):
        _LOG.debug("Instantiating: %s with config:\n%s",
                   class_name, json.dumps(class_config, indent=2))

    return (class_name, class_config)


if TYPE_CHECKING:
    from mlos_bench.environment.base_environment import Environment
    from mlos_bench.service.base_service import Service
    from mlos_bench.optimizer.base_optimizer import Optimizer

# T is a generic with a constraint of the three base classes.
T = TypeVar('T', "Environment", "Service", "Optimizer")


# FIXME: Technically this should return a type "class_name" derived from "base_class".
def instantiate_from_config(base_class: Type[T], class_name: str, *args: Any, **kwargs: Any) -> T:
    """
    Factory method for a new class instantiated from config.

    Parameters
    ----------
    base_class : type
        Base type of the class to instantiate.
        Currently it's one of {Environment, Service, Optimizer}.
    class_name : str
        FQN of a Python class to instantiate, e.g.,
        "mlos_bench.environment.remote.HostEnv".
        Must be derived from the `base_class`.
    args : list
        Positional arguments to pass to the constructor.
    kwargs : dict
        Keyword arguments to pass to the constructor.

    Returns
    -------
    inst : Union[Environment, Service, Optimizer]
        An instance of the `class_name` class.
    """
    # We need to import mlos_bench to make the factory methods work.
    class_name_split = class_name.split(".")
    module_name = ".".join(class_name_split[:-1])
    class_id = class_name_split[-1]

    module = importlib.import_module(module_name)
    impl = getattr(module, class_id)
    _LOG.info("Instantiating: %s :: %s", class_name, impl)

    assert issubclass(impl, base_class)
    ret: T = impl(*args, **kwargs)
    assert isinstance(ret, base_class)
    return ret


<<<<<<< HEAD
def check_required_params(config: Dict[str, Any], required_params: Iterable[str]) -> None:
=======
def check_required_params(config: Mapping[str, Any], required_params: Iterable[str]) -> None:
>>>>>>> 9fe180a9
    """
    Check if all required parameters are present in the configuration.
    Raise ValueError if any of the parameters are missing.

    Parameters
    ----------
    config : dict
        Free-format dictionary with the configuration
        of the service or benchmarking environment.
    required_params : Iterable[str]
        A collection of identifiers of the parameters that must be present
        in the configuration.
    """
    missing_params = set(required_params).difference(config)
    if missing_params:
        raise ValueError(
            "The following parameters must be provided in the configuration"
            + f" or as command line arguments: {missing_params}")<|MERGE_RESOLUTION|>--- conflicted
+++ resolved
@@ -12,11 +12,7 @@
 import logging
 import importlib
 
-<<<<<<< HEAD
-from typing import Any, Dict, Iterable, Optional, Tuple, Type, TypeVar, TYPE_CHECKING
-=======
 from typing import Any, Dict, Iterable, Mapping, Optional, Tuple, Type, TypeVar, TYPE_CHECKING
->>>>>>> 9fe180a9
 
 _LOG = logging.getLogger(__name__)
 
@@ -101,11 +97,7 @@
     return ret
 
 
-<<<<<<< HEAD
-def check_required_params(config: Dict[str, Any], required_params: Iterable[str]) -> None:
-=======
 def check_required_params(config: Mapping[str, Any], required_params: Iterable[str]) -> None:
->>>>>>> 9fe180a9
     """
     Check if all required parameters are present in the configuration.
     Raise ValueError if any of the parameters are missing.
