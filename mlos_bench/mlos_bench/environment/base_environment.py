#
# Copyright (c) Microsoft Corporation.
# Licensed under the MIT License.
#
"""
A hierarchy of benchmark environments.
"""

import abc
import json
import logging
from typing import Dict, Optional, Tuple

from mlos_bench.environment.status import Status
from mlos_bench.service.base_service import Service
<<<<<<< HEAD
=======
from mlos_bench.service.types.config_loader_type import SupportsConfigLoading
from mlos_bench.tunables.tunable import TunableValue
>>>>>>> c56bd425
from mlos_bench.tunables.tunable_groups import TunableGroups
from mlos_bench.util import instantiate_from_config

_LOG = logging.getLogger(__name__)


class Environment(metaclass=abc.ABCMeta):
    # pylint: disable=too-many-instance-attributes
    """
    An abstract base of all benchmark environments.
    """

    @classmethod
    def new(cls,
            env_name: str,
            class_name: str,
            config: dict,
<<<<<<< HEAD
            global_config: dict = None,
            tunables: TunableGroups = None,
            service: Service = None
    ):
=======
            global_config: Optional[dict] = None,
            tunables: Optional[TunableGroups] = None,
            service: Optional[Service] = None,
            ) -> "Environment":
>>>>>>> c56bd425
        # pylint: disable=too-many-arguments
        """
        Factory method for a new environment with a given config.

        Parameters
        ----------
        env_name: str
            Human-readable name of the environment.
        class_name: str
            FQN of a Python class to instantiate, e.g.,
            "mlos_bench.environment.remote.HostEnv".
            Must be derived from the `Environment` class.
        config : dict
            Free-format dictionary that contains the benchmark environment
            configuration. It will be passed as a constructor parameter of
            the class specified by `name`.
        global_config : dict
            Free-format dictionary of global parameters (e.g., security credentials)
            to be mixed in into the "const_args" section of the local config.
        tunables : TunableGroups
            A collection of groups of tunable parameters for all environments.
        service: Service
            An optional service object (e.g., providing methods to
            deploy or reboot a VM, etc.).

        Returns
        -------
        env : Environment
            An instance of the `Environment` class initialized with `config`.
        """
        return instantiate_from_config(cls, class_name, env_name, config,
                                       global_config, tunables, service)

<<<<<<< HEAD
    # TODO
    @abc.abstractmethod
    def _validate_service(self, service: Service) -> None:
        """
        Validate the Service object being used for this environment.

        Parameters
        ----------
        service: Service
            An optional service object (e.g., providing methods to
            deploy or reboot a VM, etc.).

        Returns
        -------
        None
        """
        raise NotImplementedError('This method should be implemented by the derived class.')

    def __init__(self,
                 name: str,
                 config: dict,
                 global_config: dict = None,
                 tunables: TunableGroups = None,
                 service: Service = None
    ):
=======
    def __init__(self,
                 name: str,
                 config: dict,
                 global_config: Optional[dict] = None,
                 tunables: Optional[TunableGroups] = None,
                 service: Optional[Service] = None):
>>>>>>> c56bd425
        # pylint: disable=too-many-arguments
        """
        Create a new environment with a given config.

        Parameters
        ----------
        name: str
            Human-readable name of the environment.
        config : dict
            Free-format dictionary that contains the benchmark environment
            configuration. Each config must have at least the "tunable_params"
            and the "const_args" sections.
        global_config : dict
            Free-format dictionary of global parameters (e.g., security credentials)
            to be mixed in into the "const_args" section of the local config.
        tunables : TunableGroups
            A collection of groups of tunable parameters for all environments.
        service: Service
            An optional service object (e.g., providing methods to
            deploy or reboot a VM, etc.).
        """
        self.name = name
        self.config = config
        self._service = service
        self._is_ready = False
        self._params: Dict[str, TunableValue] = {}

        self._config_loader_service: SupportsConfigLoading
        if self._service is not None and isinstance(self._service, SupportsConfigLoading):
            self._config_loader_service = self._service

        if global_config is None:
            global_config = {}

        self._const_args = config.get("const_args", {})
        for key in set(self._const_args).intersection(global_config):
            self._const_args[key] = global_config[key]

        for key in config.get("required_args", []):
            if key in self._const_args:
                continue
            if key in global_config:
                self._const_args[key] = global_config[key]
            else:
                raise ValueError("Missing required parameter: " + key)

        if tunables is None:
            tunables = TunableGroups()

        tunable_groups = config.get("tunable_params")
        self._tunable_params = (
            tunables.subgroup(tunable_groups) if tunable_groups else tunables
        )

        if _LOG.isEnabledFor(logging.DEBUG):
            _LOG.debug("Config for: %s\n%s",
                       name, json.dumps(self.config, indent=2))

    def __str__(self) -> str:
        return self.name

    def __repr__(self) -> str:
        return f"Env: {self.__class__} :: '{self.name}'"

<<<<<<< HEAD
    def _combine_tunables(self, tunables: TunableGroups):
=======
    def _combine_tunables(self, tunables: TunableGroups) -> Dict[str, TunableValue]:
>>>>>>> c56bd425
        """
        Plug tunable values into the base config. If the tunable group is unknown,
        ignore it (it might belong to another environment). This method should
        never mutate the original config or the tunables.

        Parameters
        ----------
        tunables : TunableGroups
            A collection of groups of tunable parameters
            along with the parameters' values.

        Returns
        -------
        params : Dict[str, Union[int, float, str]]
            Free-format dictionary that contains the new environment configuration.
        """
        return tunables.get_param_values(
            group_names=list(self._tunable_params.get_names()),
            into_params=self._const_args.copy())

    def tunable_params(self) -> TunableGroups:
        """
        Get the configuration space of the given environment.

        Returns
        -------
        tunables : TunableGroups
            A collection of covariant groups of tunable parameters.
        """
        return self._tunable_params

    def setup(self, tunables: TunableGroups, global_config: Optional[dict] = None) -> bool:
        """
        Set up a new benchmark environment, if necessary. This method must be
        idempotent, i.e., calling it several times in a row should be
        equivalent to a single call.

        Parameters
        ----------
        tunables : TunableGroups
            A collection of tunable parameters along with their values.
        global_config : dict
            Free-format dictionary of global parameters of the environment
            that are not used in the optimization process.

        Returns
        -------
        is_success : bool
            True if operation is successful, false otherwise.
        """
        _LOG.info("Setup %s :: %s", self, tunables)
        assert isinstance(tunables, TunableGroups)

        if global_config is None:
            global_config = {}

        self._params = self._combine_tunables(tunables)
        for key in set(self._params).intersection(global_config):
            self._params[key] = global_config[key]
        if _LOG.isEnabledFor(logging.DEBUG):
            _LOG.debug("Combined parameters:\n%s", json.dumps(self._params, indent=2))

        return True

    def teardown(self) -> None:
        """
        Tear down the benchmark environment. This method must be idempotent,
        i.e., calling it several times in a row should be equivalent to a
        single call.
        """
        _LOG.info("Teardown %s", self)
        self._is_ready = False

    def run(self) -> Tuple[Status, Optional[dict]]:
        """
        Execute the run script for this environment.

        For instance, this may start a new experiment, download results, reconfigure
        the environment, etc. Details are configurable via the environment config.

        Returns
        -------
        (status, output) : (Status, dict)
            A pair of (Status, output) values, where `output` is a dict
            with the results or None if the status is not COMPLETED.
            If run script is a benchmark, then the score is usually expected to
            be in the `score` field.
        """
        return self.status()

    def status(self) -> Tuple[Status, Optional[dict]]:
        """
        Check the status of the benchmark environment.

        Returns
        -------
        (benchmark_status, telemetry) : (Status, dict)
            A pair of (benchmark status, telemetry) values.
            `telemetry` is a free-form dict or None if the environment is not running.
        """
        if self._is_ready:
            return (Status.READY, None)
        _LOG.warning("Environment not ready: %s", self)
        return (Status.PENDING, None)<|MERGE_RESOLUTION|>--- conflicted
+++ resolved
@@ -13,11 +13,8 @@
 
 from mlos_bench.environment.status import Status
 from mlos_bench.service.base_service import Service
-<<<<<<< HEAD
-=======
 from mlos_bench.service.types.config_loader_type import SupportsConfigLoading
 from mlos_bench.tunables.tunable import TunableValue
->>>>>>> c56bd425
 from mlos_bench.tunables.tunable_groups import TunableGroups
 from mlos_bench.util import instantiate_from_config
 
@@ -35,17 +32,10 @@
             env_name: str,
             class_name: str,
             config: dict,
-<<<<<<< HEAD
-            global_config: dict = None,
-            tunables: TunableGroups = None,
-            service: Service = None
-    ):
-=======
             global_config: Optional[dict] = None,
             tunables: Optional[TunableGroups] = None,
             service: Optional[Service] = None,
             ) -> "Environment":
->>>>>>> c56bd425
         # pylint: disable=too-many-arguments
         """
         Factory method for a new environment with a given config.
@@ -79,40 +69,12 @@
         return instantiate_from_config(cls, class_name, env_name, config,
                                        global_config, tunables, service)
 
-<<<<<<< HEAD
-    # TODO
-    @abc.abstractmethod
-    def _validate_service(self, service: Service) -> None:
-        """
-        Validate the Service object being used for this environment.
-
-        Parameters
-        ----------
-        service: Service
-            An optional service object (e.g., providing methods to
-            deploy or reboot a VM, etc.).
-
-        Returns
-        -------
-        None
-        """
-        raise NotImplementedError('This method should be implemented by the derived class.')
-
-    def __init__(self,
-                 name: str,
-                 config: dict,
-                 global_config: dict = None,
-                 tunables: TunableGroups = None,
-                 service: Service = None
-    ):
-=======
     def __init__(self,
                  name: str,
                  config: dict,
                  global_config: Optional[dict] = None,
                  tunables: Optional[TunableGroups] = None,
                  service: Optional[Service] = None):
->>>>>>> c56bd425
         # pylint: disable=too-many-arguments
         """
         Create a new environment with a given config.
@@ -177,11 +139,7 @@
     def __repr__(self) -> str:
         return f"Env: {self.__class__} :: '{self.name}'"
 
-<<<<<<< HEAD
-    def _combine_tunables(self, tunables: TunableGroups):
-=======
     def _combine_tunables(self, tunables: TunableGroups) -> Dict[str, TunableValue]:
->>>>>>> c56bd425
         """
         Plug tunable values into the base config. If the tunable group is unknown,
         ignore it (it might belong to another environment). This method should
