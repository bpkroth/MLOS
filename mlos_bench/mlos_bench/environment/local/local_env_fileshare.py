#
# Copyright (c) Microsoft Corporation.
# Licensed under the MIT License.
#
"""
Scheduler-side Environment to run scripts locally
and upload/download data to the shared storage.
"""

import logging

from string import Template
<<<<<<< HEAD
from typing import Dict, Generator, List, Optional, Tuple
=======
from typing import List, Generator, Iterable, Mapping, Optional, Tuple
>>>>>>> 9fe180a9

from mlos_bench.service.base_service import Service
from mlos_bench.service.types.local_exec_type import SupportsLocalExec
from mlos_bench.service.types.fileshare_type import SupportsFileShareOps
from mlos_bench.environment.status import Status
from mlos_bench.environment.local.local_env import LocalEnv
from mlos_bench.tunables.tunable import TunableValue
from mlos_bench.tunables.tunable_groups import TunableGroups

_LOG = logging.getLogger(__name__)


class LocalFileShareEnv(LocalEnv):
    """
    Scheduler-side Environment that runs scripts locally
    and uploads/downloads data to the shared file storage.
    """

    def __init__(self,
                 *,
                 name: str,
                 config: dict,
                 global_config: Optional[dict] = None,
                 tunables: Optional[TunableGroups] = None,
                 service: Optional[Service] = None):
        """
        Create a new application environment with a given config.

        Parameters
        ----------
        name: str
            Human-readable name of the environment.
        config : dict
            Free-format dictionary that contains the benchmark environment
            configuration. Each config must have at least the "tunable_params"
            and the "const_args" sections.
            `LocalFileShareEnv` must also have at least some of the following
            parameters: {setup, upload, run, download, teardown,
            dump_params_file, read_results_file}
        global_config : dict
            Free-format dictionary of global parameters (e.g., security credentials)
            to be mixed in into the "const_args" section of the local config.
        tunables : TunableGroups
            A collection of tunable parameters for *all* environments.
        service: Service
            An optional service object (e.g., providing methods to
            deploy or reboot a VM, etc.).
        """
<<<<<<< HEAD
        super().__init__(name, config, global_config, tunables, service)
=======
        super().__init__(name=name, config=config, global_config=global_config, tunables=tunables, service=service)
>>>>>>> 9fe180a9

        assert self._service is not None and isinstance(self._service, SupportsLocalExec), \
            "LocalEnv requires a service that supports local execution"
        self._local_exec_service: SupportsLocalExec = self._service

        assert self._service is not None and isinstance(self._service, SupportsFileShareOps), \
            "LocalEnv requires a service that supports file upload/download operations"
        self._file_share_service: SupportsFileShareOps = self._service

        self._upload = self._template_from_to("upload")
        self._download = self._template_from_to("download")

    def _template_from_to(self, config_key: str) -> List[Tuple[Template, Template]]:
        """
        Convert a list of {"from": "...", "to": "..."} to a list of pairs
        of string.Template objects so that we can plug in self._params into it later.
        """
        return [
            (Template(d['from']), Template(d['to']))
            for d in self.config.get(config_key, [])
        ]

    @staticmethod
<<<<<<< HEAD
    def _expand(from_to: List[Tuple[Template, Template]],
                params: Dict[str, TunableValue]) -> Generator[Tuple[str, str], None, None]:
=======
    def _expand(from_to: Iterable[Tuple[Template, Template]],
                params: Mapping[str, TunableValue]) -> Generator[Tuple[str, str], None, None]:
>>>>>>> 9fe180a9
        """
        Substitute $var parameters in from/to path templates.
        Return a generator of (str, str) pairs of paths.
        """
        return (
            (path_from.safe_substitute(params), path_to.safe_substitute(params))
            for (path_from, path_to) in from_to
        )

    def setup(self, tunables: TunableGroups, global_config: Optional[dict] = None) -> bool:
        """
        Run setup scripts locally and upload the scripts and data to the shared storage.

        Parameters
        ----------
        tunables : TunableGroups
            A collection of tunable OS and application parameters along with their
            values. In a local environment these could be used to prepare a config
            file on the scheduler prior to transferring it to the remote environment,
            for instance.
        global_config : dict
            Free-format dictionary of global parameters of the environment
            that are not used in the optimization process.

        Returns
        -------
        is_success : bool
            True if operation is successful, false otherwise.
        """
        prev_temp_dir = self._temp_dir
        with self._local_exec_service.temp_dir_context(self._temp_dir) as self._temp_dir:
            # Override _temp_dir so that setup and upload both use the same path.
            self._is_ready = super().setup(tunables, global_config)
            if self._is_ready:
                params = self._params.copy()
                params["PWD"] = self._temp_dir
                for (path_from, path_to) in self._expand(self._upload, params):
                    self._file_share_service.upload(self._config_loader_service.resolve_path(
                        path_from, extra_paths=[self._temp_dir]), path_to)
            self._temp_dir = prev_temp_dir
            return self._is_ready

    def run(self) -> Tuple[Status, Optional[dict]]:
        """
        Download benchmark results from the shared storage
        and run post-processing scripts locally.

        Returns
        -------
        (status, output) : (Status, dict)
            A pair of (Status, output) values, where `output` is a dict
            with the results or None if the status is not COMPLETED.
            If run script is a benchmark, then the score is usually expected to
            be in the `score` field.
        """
        prev_temp_dir = self._temp_dir
        with self._local_exec_service.temp_dir_context(self._temp_dir) as self._temp_dir:
            # Override _temp_dir so that download and run both use the same path.
            params = self._params.copy()
            params["PWD"] = self._temp_dir
            for (path_from, path_to) in self._expand(self._download, params):
                self._file_share_service.download(
                    path_from, self._config_loader_service.resolve_path(
                        path_to, extra_paths=[self._temp_dir]))
            result = super().run()
            self._temp_dir = prev_temp_dir
            return result<|MERGE_RESOLUTION|>--- conflicted
+++ resolved
@@ -10,11 +10,7 @@
 import logging
 
 from string import Template
-<<<<<<< HEAD
-from typing import Dict, Generator, List, Optional, Tuple
-=======
 from typing import List, Generator, Iterable, Mapping, Optional, Tuple
->>>>>>> 9fe180a9
 
 from mlos_bench.service.base_service import Service
 from mlos_bench.service.types.local_exec_type import SupportsLocalExec
@@ -63,11 +59,7 @@
             An optional service object (e.g., providing methods to
             deploy or reboot a VM, etc.).
         """
-<<<<<<< HEAD
-        super().__init__(name, config, global_config, tunables, service)
-=======
         super().__init__(name=name, config=config, global_config=global_config, tunables=tunables, service=service)
->>>>>>> 9fe180a9
 
         assert self._service is not None and isinstance(self._service, SupportsLocalExec), \
             "LocalEnv requires a service that supports local execution"
@@ -91,13 +83,8 @@
         ]
 
     @staticmethod
-<<<<<<< HEAD
-    def _expand(from_to: List[Tuple[Template, Template]],
-                params: Dict[str, TunableValue]) -> Generator[Tuple[str, str], None, None]:
-=======
     def _expand(from_to: Iterable[Tuple[Template, Template]],
                 params: Mapping[str, TunableValue]) -> Generator[Tuple[str, str], None, None]:
->>>>>>> 9fe180a9
         """
         Substitute $var parameters in from/to path templates.
         Return a generator of (str, str) pairs of paths.
