#
# Copyright (c) Microsoft Corporation.
# Licensed under the MIT License.
#
"""Unit tests for Tunable to ConfigSpace conversion."""

import pytest
from ConfigSpace import (
    CategoricalHyperparameter,
    ConfigurationSpace,
    EqualsCondition,
    Integer,
    UniformFloatHyperparameter,
    UniformIntegerHyperparameter,
)

from mlos_bench.optimizers.convert_configspace import (
    TunableValueKind,
    _tunable_to_configspace,
    special_param_names,
    tunable_groups_to_configspace,
)
from mlos_bench.tunables.tunable import Tunable
from mlos_bench.tunables.tunable_groups import TunableGroups

# pylint: disable=redefined-outer-name


@pytest.fixture
def configuration_space() -> ConfigurationSpace:
    """
    A test fixture that produces a mock ConfigurationSpace object matching the
    tunable_groups fixture.

    Returns
    -------
    configuration_space : ConfigurationSpace
        A new ConfigurationSpace object for testing.
    """
    (kernel_sched_migration_cost_ns_special, kernel_sched_migration_cost_ns_type) = (
        special_param_names("kernel_sched_migration_cost_ns")
    )

    # TODO: Add quantization support tests (#803).

    # NOTE: FLAML requires distribution to be uniform
    spaces = ConfigurationSpace(
        {
            "vmSize": CategoricalHyperparameter(
                name="vmSize",
                choices=["Standard_B2s", "Standard_B2ms", "Standard_B4ms"],
                default_value="Standard_B4ms",
                meta={"group": "provision", "cost": 0},
            ),
            "idle": CategoricalHyperparameter(
                name="idle",
                choices=["halt", "mwait", "noidle"],
                default_value="halt",
                meta={"group": "boot", "cost": 0},
            ),
            "kernel_sched_latency_ns": Integer(
                name="kernel_sched_latency_ns",
                bounds=(0, 1000000000),
                log=False,
                default=2000000,
                meta={"group": "kernel", "cost": 0},
            ),
            "kernel_sched_migration_cost_ns": Integer(
                name="kernel_sched_migration_cost_ns",
                bounds=(0, 500000),
                log=False,
                default=250000,
                meta={"group": "kernel", "cost": 0},
            ),
            kernel_sched_migration_cost_ns_special: CategoricalHyperparameter(
                name=kernel_sched_migration_cost_ns_special,
                choices=[-1, 0],
                weights=[0.5, 0.5],
                default_value=-1,
                meta={"group": "kernel", "cost": 0},
            ),
            kernel_sched_migration_cost_ns_type: CategoricalHyperparameter(
                name=kernel_sched_migration_cost_ns_type,
                choices=[TunableValueKind.SPECIAL, TunableValueKind.RANGE],
                weights=[0.5, 0.5],
                default_value=TunableValueKind.SPECIAL,
            ),
        }
    )
<<<<<<< HEAD

    # NOTE: FLAML requires distribution to be uniform
    spaces["vmSize"].default_value = "Standard_B4ms"
    spaces["idle"].default_value = "halt"
    spaces["kernel_sched_migration_cost_ns"].default_value = 250000
    spaces[kernel_sched_migration_cost_ns_special].default_value = -1
    spaces[kernel_sched_migration_cost_ns_special].probabilities = (0.5, 0.5)
    spaces[kernel_sched_migration_cost_ns_type].default_value = TunableValueKind.SPECIAL
    spaces[kernel_sched_migration_cost_ns_type].probabilities = (0.5, 0.5)
    spaces["kernel_sched_latency_ns"].default_value = 2000000
    spaces["kernel_sched_latency_ns"].q = 100

    spaces.add_condition(
=======
    spaces.add(
>>>>>>> a4d21cd5
        EqualsCondition(
            spaces[kernel_sched_migration_cost_ns_special],
            spaces[kernel_sched_migration_cost_ns_type],
            TunableValueKind.SPECIAL,
        )
    )
    spaces.add(
        EqualsCondition(
            spaces["kernel_sched_migration_cost_ns"],
            spaces[kernel_sched_migration_cost_ns_type],
            TunableValueKind.RANGE,
        )
    )
    return spaces


def _cmp_tunable_hyperparameter_categorical(tunable: Tunable, space: ConfigurationSpace) -> None:
    """Check if categorical Tunable and ConfigSpace Hyperparameter actually match."""
    param = space[tunable.name]
    assert isinstance(param, CategoricalHyperparameter)
    assert set(param.choices) == set(tunable.categories)
    assert param.default_value == tunable.value


def _cmp_tunable_hyperparameter_numerical(tunable: Tunable, space: ConfigurationSpace) -> None:
    """Check if integer Tunable and ConfigSpace Hyperparameter actually match."""
    param = space[tunable.name]
    assert isinstance(param, (UniformIntegerHyperparameter, UniformFloatHyperparameter))
    assert (param.lower, param.upper) == tuple(tunable.range)
    if tunable.in_range(tunable.value):
        assert param.default_value == tunable.value


def test_tunable_to_configspace_categorical(tunable_categorical: Tunable) -> None:
    """Check the conversion of Tunable to CategoricalHyperparameter."""
    cs_param = _tunable_to_configspace(tunable_categorical)
    _cmp_tunable_hyperparameter_categorical(tunable_categorical, cs_param)


def test_tunable_to_configspace_int(tunable_int: Tunable) -> None:
    """Check the conversion of Tunable to UniformIntegerHyperparameter."""
    cs_param = _tunable_to_configspace(tunable_int)
    _cmp_tunable_hyperparameter_numerical(tunable_int, cs_param)


def test_tunable_to_configspace_float(tunable_float: Tunable) -> None:
    """Check the conversion of Tunable to UniformFloatHyperparameter."""
    cs_param = _tunable_to_configspace(tunable_float)
    _cmp_tunable_hyperparameter_numerical(tunable_float, cs_param)


_CMP_FUNC = {
    "int": _cmp_tunable_hyperparameter_numerical,
    "float": _cmp_tunable_hyperparameter_numerical,
    "categorical": _cmp_tunable_hyperparameter_categorical,
}


def test_tunable_groups_to_hyperparameters(tunable_groups: TunableGroups) -> None:
    """
    Check the conversion of TunableGroups to ConfigurationSpace.

    Make sure that the corresponding Tunable and Hyperparameter objects match.
    """
    space = tunable_groups_to_configspace(tunable_groups)
    for tunable, _group in tunable_groups:
        _CMP_FUNC[tunable.type](tunable, space)


def test_tunable_groups_to_configspace(
    tunable_groups: TunableGroups,
    configuration_space: ConfigurationSpace,
) -> None:
    """Check the conversion of the entire TunableGroups collection to a single
    ConfigurationSpace object.
    """
    space = tunable_groups_to_configspace(tunable_groups)
    assert space == configuration_space<|MERGE_RESOLUTION|>--- conflicted
+++ resolved
@@ -87,23 +87,7 @@
             ),
         }
     )
-<<<<<<< HEAD
-
-    # NOTE: FLAML requires distribution to be uniform
-    spaces["vmSize"].default_value = "Standard_B4ms"
-    spaces["idle"].default_value = "halt"
-    spaces["kernel_sched_migration_cost_ns"].default_value = 250000
-    spaces[kernel_sched_migration_cost_ns_special].default_value = -1
-    spaces[kernel_sched_migration_cost_ns_special].probabilities = (0.5, 0.5)
-    spaces[kernel_sched_migration_cost_ns_type].default_value = TunableValueKind.SPECIAL
-    spaces[kernel_sched_migration_cost_ns_type].probabilities = (0.5, 0.5)
-    spaces["kernel_sched_latency_ns"].default_value = 2000000
-    spaces["kernel_sched_latency_ns"].q = 100
-
-    spaces.add_condition(
-=======
     spaces.add(
->>>>>>> a4d21cd5
         EqualsCondition(
             spaces[kernel_sched_migration_cost_ns_special],
             spaces[kernel_sched_migration_cost_ns_type],
