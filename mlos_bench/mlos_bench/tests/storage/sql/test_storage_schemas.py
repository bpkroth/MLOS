--- conflicted
+++ resolved
@@ -10,12 +10,8 @@
 from sqlalchemy import inspect
 
 from mlos_bench.storage.sql.storage import SqlStorage
-<<<<<<< HEAD
 
-=======
->>>>>>> 41199fc5
 from mlos_bench.tests import DOCKER
-from mlos_bench.tests.storage.sql.fixtures import storage as sql_storage
 
 # NOTE: This value is hardcoded to the latest revision in the alembic versions directory.
 # It could also be obtained programmatically using the "alembic heads" command or heads() API.
