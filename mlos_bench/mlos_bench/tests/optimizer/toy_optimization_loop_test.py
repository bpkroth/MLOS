#
# Copyright (c) Microsoft Corporation.
# Licensed under the MIT License.
#
"""
Toy optimization loop to test the optimizers on mock benchmark environment.
"""

from typing import Tuple

import pytest

from mlos_bench.environment.base_environment import Environment
from mlos_bench.environment.mock_env import MockEnv
from mlos_bench.tunables.tunable_groups import TunableGroups
from mlos_bench.optimizer import Optimizer, MockOptimizer, MlosCoreOptimizer


def _optimize(env: Environment, opt: Optimizer) -> Tuple[float, TunableGroups]:
    """
    Toy optimization loop.
    """
    assert opt.not_converged()

    while opt.not_converged():

        tunables = opt.suggest()
        assert env.setup(tunables)

        (status, output) = env.run()
        assert status.is_succeeded
        assert output is not None
        score = output['score']
        assert 60 <= score <= 120

        opt.register(tunables, status, score)

<<<<<<< HEAD
    obvs = opt.get_best_observation()
    assert isinstance(obvs, tuple) and len(obvs) == 2 and obvs[0] is not None and obvs[1] is not None
    return obvs
=======
    (best_score, best_tunables) = opt.get_best_observation()
    assert isinstance(best_score, float) and isinstance(best_tunables, TunableGroups)
    return (best_score, best_tunables)
>>>>>>> 9fe180a9


def test_mock_optimization_loop(mock_env_no_noise: MockEnv,
                                mock_opt: MockOptimizer) -> None:
    """
    Toy optimization loop with mock environment and optimizer.
    """
    (score, tunables) = _optimize(mock_env_no_noise, mock_opt)
    assert score == pytest.approx(80.0, 0.01)
    assert tunables.get_param_values() == {
        "vmSize": "Standard_B4ms",
        "rootfs": "xfs",
        "kernel_sched_migration_cost_ns": 13111
    }


def test_scikit_gp_optimization_loop(mock_env_no_noise: MockEnv,
                                     scikit_gp_opt: MlosCoreOptimizer) -> None:
    """
    Toy optimization loop with mock environment and Scikit GP optimizer.
    """
    (score, tunables) = _optimize(mock_env_no_noise, scikit_gp_opt)
    assert score == pytest.approx(80.0, 0.01)
    assert tunables.get_param_values() == {
        "vmSize": "Standard_B4ms",
        "rootfs": "ext2",
        "kernel_sched_migration_cost_ns": 398271
    }


def test_scikit_et_optimization_loop(mock_env_no_noise: MockEnv,
                                     scikit_et_opt: MlosCoreOptimizer) -> None:
    """
    Toy optimization loop with mock environment and Scikit ET optimizer.
    """
    (score, tunables) = _optimize(mock_env_no_noise, scikit_et_opt)
    assert score == pytest.approx(80.0, 0.01)
    assert tunables.get_param_values() == {
        "vmSize": "Standard_B4ms",
        "rootfs": "ext2",
        "kernel_sched_migration_cost_ns": 146866
    }


def test_emukit_optimization_loop(mock_env_no_noise: MockEnv,
                                  emukit_opt: MlosCoreOptimizer) -> None:
    """
    Toy optimization loop with mock environment and EmuKit optimizer.
    """
    (score, _tunables) = _optimize(mock_env_no_noise, emukit_opt)
    assert score == pytest.approx(80.0, 0.01)
    # Emukit optimizer is not deterministic, so we can't assert the exact values of the tunables.


def test_emukit_optimization_loop_max(mock_env_no_noise: MockEnv,
                                      emukit_opt_max: MlosCoreOptimizer) -> None:
    """
    Toy optimization loop with mock environment and EmuKit optimizer
    in maximization mode.
    """
    (score, _tunables) = _optimize(mock_env_no_noise, emukit_opt_max)
    assert score == pytest.approx(80.0, 0.01)
    # Emukit optimizer is not deterministic, so we can't assert the exact values of the tunables.<|MERGE_RESOLUTION|>--- conflicted
+++ resolved
@@ -35,15 +35,9 @@
 
         opt.register(tunables, status, score)
 
-<<<<<<< HEAD
-    obvs = opt.get_best_observation()
-    assert isinstance(obvs, tuple) and len(obvs) == 2 and obvs[0] is not None and obvs[1] is not None
-    return obvs
-=======
     (best_score, best_tunables) = opt.get_best_observation()
     assert isinstance(best_score, float) and isinstance(best_tunables, TunableGroups)
     return (best_score, best_tunables)
->>>>>>> 9fe180a9
 
 
 def test_mock_optimization_loop(mock_env_no_noise: MockEnv,
