#
# Copyright (c) Microsoft Corporation.
# Licensed under the MIT License.
#
"""
Base class for the optimization loop scheduling policies.
"""

import json
import logging
from datetime import datetime

from abc import ABCMeta, abstractmethod
from types import TracebackType
from typing import Any, Dict, List, Iterable, Optional, Tuple, Type
from typing_extensions import Literal

from pytz import UTC

from mlos_bench.environments.base_environment import Environment
from mlos_bench.optimizers.base_optimizer import Optimizer
from mlos_bench.storage.base_storage import Storage
from mlos_bench.tunables.tunable_groups import TunableGroups
from mlos_bench.schedulers.trial_runner import TrialRunner
from mlos_bench.util import merge_parameters

_LOG = logging.getLogger(__name__)


class Scheduler(metaclass=ABCMeta):
    # pylint: disable=too-many-instance-attributes
    """
    Base class for the optimization loop scheduling policies.
    """

    def __init__(self, *,
                 config: Dict[str, Any],
                 global_config: Dict[str, Any],
                 trial_runners: List[TrialRunner],
                 optimizer: Optimizer,
                 storage: Storage,
                 root_env_config: str):
        """
        Create a new instance of the scheduler. The constructor of this
        and the derived classes is called by the persistence service
        after reading the class JSON configuration. Other objects like
        the TrialRunner(s) and their Environment(s) and Optimizer are
        provided by the Launcher.

        Parameters
        ----------
        config : dict
            The configuration for the Scheduler.
        global_config : dict
            The global configuration for the experiment.
        trial_runner : List[TrialRunner]
            The set of TrialRunner(s) (and associated Environment(s)) to benchmark/optimize.
        optimizer : Optimizer
            The Optimizer to use.
        storage : Storage
            The storage to use.
        root_env_config : str
            Path to the root Environment configuration.
        """
        self.global_config = global_config
        config = merge_parameters(dest=config.copy(), source=global_config,
                                  required_keys=["experiment_id", "trial_id"])

        self._experiment_id = config["experiment_id"].strip()
        self._trial_id = int(config["trial_id"])
        self._config_id = int(config.get("config_id", -1))
        self._max_trials = int(config.get("max_trials", -1))
        self._trial_count = 0

        self._trial_config_repeat_count = int(config.get("trial_config_repeat_count", 1))
        if self._trial_config_repeat_count <= 0:
            raise ValueError(f"Invalid trial_config_repeat_count: {self._trial_config_repeat_count}")

        self._do_teardown = bool(config.get("teardown", True))

        self._experiment: Optional[Storage.Experiment] = None
        self._trial_runners = trial_runners
        assert self._trial_runners, "At least one TrialRunner is required"
        self._optimizer = optimizer
        self._storage = storage
        self._root_env_config = root_env_config
        self._current_trial_runner_idx = 0
        self._last_trial_id = -1

        _LOG.debug("Scheduler instantiated: %s :: %s", self, config)

    @property
    def trial_config_repeat_count(self) -> int:
        """Gets the number of trials to run for a given config."""
        return self._trial_config_repeat_count

    @property
    def max_trials(self) -> int:
        """Gets the maximum number of trials to run for a given config, or -1 for no limit."""
        return self._max_trials

    @property
    def experiment(self) -> Optional[Storage.Experiment]:
        """Gets the Experiment Storage."""
        return self._experiment

    @property
    def root_environment(self) -> Environment:
        """
        Gets the root (prototypical) Environment from the first TrialRunner.

        Note: This all TrialRunners have the same Environment config and are made
        unique by their use of the unique trial_runner_id assigned to each
        TrialRunner's Environment's global_config.
        """
        return self._trial_runners[0].environment

    @property
    def trial_runners(self) -> List[TrialRunner]:
        """Gets the list of Trial Runners."""
        return self._trial_runners

    @property
    def environments(self) -> Iterable[Environment]:
        """Gets the Environment from the TrialRunners."""
        return (trial_runner.environment for trial_runner in self._trial_runners)

    @property
    def optimizer(self) -> Optimizer:
        """Gets the Optimizer."""
        return self._optimizer

    @property
    def storage(self) -> Storage:
        """Gets the Storage."""
        return self._storage

    def get_trial_runner(self, trial: Storage.Trial) -> TrialRunner:
        """
        Gets the TrialRunner associated with the given Trial.

        Parameters
        ----------
        trial : Storage.Trial
            The trial to get the associated TrialRunner for.

        Returns
        -------
        TrialRunner
        """
        if trial.trial_runner_id is None:
            raise ValueError(f"Trial {trial} has no trial_runner_id")
        return self._trial_runners[trial.trial_runner_id]

    def __repr__(self) -> str:
        """
        Produce a human-readable version of the Scheduler (mostly for logging).

        Returns
        -------
        string : str
            A human-readable version of the Scheduler.
        """
        return self.__class__.__name__

    def __enter__(self) -> 'Scheduler':
        """
        Enter the scheduler's context.
        """
        _LOG.debug("Scheduler START :: %s", self)
        assert self.experiment is None
        self._optimizer.__enter__()
        # Start new or resume the existing experiment. Verify that the
        # experiment configuration is compatible with the previous runs.
        # If the `merge` config parameter is present, merge in the data
        # from other experiments and check for compatibility.
        self._experiment = self.storage.experiment(
            experiment_id=self._experiment_id,
            trial_id=self._trial_id,
            root_env_config=self._root_env_config,
<<<<<<< HEAD
            description=self.root_environment.name,
            tunables=self.root_environment.tunable_params,
            opt_target=self._optimizer.target,
            opt_direction=self._optimizer.direction,
=======
            description=self.environment.name,
            tunables=self.environment.tunable_params,
            opt_targets=self.optimizer.targets,
>>>>>>> fd9c8f99
        ).__enter__()
        return self

    def __exit__(self,
                 ex_type: Optional[Type[BaseException]],
                 ex_val: Optional[BaseException],
                 ex_tb: Optional[TracebackType]) -> Literal[False]:
        """
        Exit the context of the scheduler.
        """
        if ex_val is None:
            _LOG.debug("Scheduler END :: %s", self)
        else:
            assert ex_type and ex_val
            _LOG.warning("Scheduler END :: %s", self, exc_info=(ex_type, ex_val, ex_tb))
        assert self._experiment is not None
        self._experiment.__exit__(ex_type, ex_val, ex_tb)
        self._optimizer.__exit__(ex_type, ex_val, ex_tb)
        self._experiment = None
        return False  # Do not suppress exceptions

    @abstractmethod
    def start(self) -> None:
        """
        Start the scheduling loop.
        """
        assert self.experiment is not None
        _LOG.info("START: Experiment: %s Env: %s Optimizer: %s",
                  self._experiment, self.root_environment, self.optimizer)
        if _LOG.isEnabledFor(logging.INFO):
            _LOG.info("Root Environment:\n%s", self.root_environment.pprint())

        if self._config_id > 0:
            tunables = self.load_tunable_config(self._config_id)
            self.schedule_trial(tunables)

    def teardown(self) -> None:
        """
        Tear down the TrialRunners/Environment(s).
        Call it after the completion of the `.start()` in the scheduler context.
        """
        assert self.experiment is not None
        if self._do_teardown:
            for trial_runner in self.trial_runners:
                assert not trial_runner.is_running
                trial_runner.teardown()

    def get_best_observation(self) -> Tuple[Optional[Dict[str, float]], Optional[TunableGroups]]:
        """
        Get the best observation from the optimizer.
        """
        (best_score, best_config) = self.optimizer.get_best_observation()
        _LOG.info("Env: %s best score: %s", self.root_environment, best_score)
        return (best_score, best_config)

    def load_tunable_config(self, config_id: int) -> TunableGroups:
        """
        Load the existing tunable configuration from the storage.
        """
        assert self.experiment is not None
        tunable_values = self.experiment.load_tunable_config(config_id)
        for environment in self.environments:
            tunables = environment.tunable_params.assign(tunable_values)
        _LOG.info("Load config from storage: %d", config_id)
        if _LOG.isEnabledFor(logging.DEBUG):
            _LOG.debug("Config %d ::\n%s", config_id, json.dumps(tunable_values, indent=2))
        return tunables.copy()

    def _schedule_new_optimizer_suggestions(self) -> bool:
        """
        Optimizer part of the loop. Load the results of the executed trials
        into the optimizer, suggest new configurations, and add them to the queue.
        Return True if optimization is not over, False otherwise.
        """
        assert self.experiment is not None
        # FIXME: In async mode, trial_ids may be returned out of order, so we may
        # need to adjust this fetching logic.
        (trial_ids, configs, scores, status) = self.experiment.load(self._last_trial_id)
        _LOG.info("QUEUE: Update the optimizer with trial results: %s", trial_ids)
        self.optimizer.bulk_register(configs, scores, status)
        self._last_trial_id = max(trial_ids, default=self._last_trial_id)

        not_done = self.not_done()
        if not_done:
            tunables = self.optimizer.suggest()
            self.schedule_trial(tunables)

        return not_done

    def schedule_trial(self, tunables: TunableGroups) -> None:
        """
        Add a configuration to the queue of trials.
        """
        # TODO: Alternative scheduling policies may prefer to expand repeats over
        # time as well as space, or adjust the number of repeats (budget) of a given
        # trial based on whether initial results are promising.
        for repeat_i in range(1, self._trial_config_repeat_count + 1):
            self._add_trial_to_queue(tunables, config={
                # Add some additional metadata to track for the trial such as the
                # optimizer config used.
                # Note: these values are unfortunately mutable at the moment.
                # Consider them as hints of what the config was the trial *started*.
                # It is possible that the experiment configs were changed
                # between resuming the experiment (since that is not currently
                # prevented).
                "optimizer": self.optimizer.name,
                "repeat_i": repeat_i,
<<<<<<< HEAD
                "is_defaults": tunables.is_defaults,
                "trial_runner_id": self._trial_runners[self._current_trial_runner_idx].trial_runner_id,
=======
                "is_defaults": tunables.is_defaults(),
                **{
                    f"opt_{key}_{i}": val
                    for (i, opt_target) in enumerate(self.optimizer.targets.items())
                    for (key, val) in zip(["target", "direction"], opt_target)
                }
>>>>>>> fd9c8f99
            })
            # Rotate which TrialRunner the Trial is assigned to.
            self._current_trial_runner_idx = (self._current_trial_runner_idx + 1) % len(self._trial_runners)

    def _add_trial_to_queue(self, tunables: TunableGroups,
                            ts_start: Optional[datetime] = None,
                            config: Optional[Dict[str, Any]] = None) -> None:
        """
        Add a configuration to the queue of trials in the Storage backend.
        A wrapper for the `Experiment.new_trial` method.
        """
        assert self.experiment is not None
        trial = self.experiment.new_trial(tunables, ts_start, config)
        _LOG.info("QUEUE: Add new trial: %s", trial)

    def _run_schedule(self, running: bool = False) -> None:
        """
        Scheduler part of the loop. Check for pending trials in the queue and run them.
        """
        assert self.experiment is not None
        for trial in self.experiment.pending_trials(datetime.now(UTC), running=running):
            self.run_trial(trial)

    def not_done(self) -> bool:
        """
        Check the stopping conditions.
        By default, stop when the optimizer converges or max limit of trials reached.
        """
        return self.optimizer.not_converged() and (
            self._trial_count < self._max_trials or self._max_trials <= 0
        )

    @abstractmethod
    def run_trial(self, trial: Storage.Trial) -> None:
        """
        Set up and run a single trial. Save the results in the storage.
        """
        assert self.experiment is not None
        self._trial_count += 1
        _LOG.info("QUEUE: Execute trial # %d/%d :: %s", self._trial_count, self._max_trials, trial)<|MERGE_RESOLUTION|>--- conflicted
+++ resolved
@@ -178,16 +178,9 @@
             experiment_id=self._experiment_id,
             trial_id=self._trial_id,
             root_env_config=self._root_env_config,
-<<<<<<< HEAD
-            description=self.root_environment.name,
-            tunables=self.root_environment.tunable_params,
-            opt_target=self._optimizer.target,
-            opt_direction=self._optimizer.direction,
-=======
             description=self.environment.name,
             tunables=self.environment.tunable_params,
             opt_targets=self.optimizer.targets,
->>>>>>> fd9c8f99
         ).__enter__()
         return self
 
@@ -295,17 +288,13 @@
                 # prevented).
                 "optimizer": self.optimizer.name,
                 "repeat_i": repeat_i,
-<<<<<<< HEAD
-                "is_defaults": tunables.is_defaults,
                 "trial_runner_id": self._trial_runners[self._current_trial_runner_idx].trial_runner_id,
-=======
                 "is_defaults": tunables.is_defaults(),
                 **{
                     f"opt_{key}_{i}": val
                     for (i, opt_target) in enumerate(self.optimizer.targets.items())
                     for (key, val) in zip(["target", "direction"], opt_target)
                 }
->>>>>>> fd9c8f99
             })
             # Rotate which TrialRunner the Trial is assigned to.
             self._current_trial_runner_idx = (self._current_trial_runner_idx + 1) % len(self._trial_runners)
