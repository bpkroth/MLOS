#
# Copyright (c) Microsoft Corporation.
# Licensed under the MIT License.
#
"""Base class for the optimization loop scheduling policies."""

import json
import logging
from abc import ABCMeta, abstractmethod
from datetime import datetime
from types import TracebackType
from typing import Any, Dict, Optional, Tuple, Type

from pytz import UTC
from typing_extensions import Literal

from mlos_bench.config.schemas import ConfigSchema
from mlos_bench.environments.base_environment import Environment
from mlos_bench.optimizers.base_optimizer import Optimizer
from mlos_bench.storage.base_storage import Storage
from mlos_bench.tunables.tunable_groups import TunableGroups
from mlos_bench.util import merge_parameters

_LOG = logging.getLogger(__name__)


class Scheduler(metaclass=ABCMeta):
    # pylint: disable=too-many-instance-attributes
    """Base class for the optimization loop scheduling policies."""

<<<<<<< HEAD
    def __init__(
=======
    def __init__(  # pylint: disable=too-many-arguments
>>>>>>> 6fe46caa
        self,
        *,
        config: Dict[str, Any],
        global_config: Dict[str, Any],
        environment: Environment,
        optimizer: Optimizer,
        storage: Storage,
        root_env_config: str,
    ):
        """
        Create a new instance of the scheduler. The constructor of this and the derived
        classes is called by the persistence service after reading the class JSON
        configuration. Other objects like the Environment and Optimizer are provided by
        the Launcher.

        Parameters
        ----------
        config : dict
            The configuration for the scheduler.
        global_config : dict
            he global configuration for the experiment.
        environment : Environment
            The environment to benchmark/optimize.
        optimizer : Optimizer
            The optimizer to use.
        storage : Storage
            The storage to use.
        root_env_config : str
            Path to the root environment configuration.
        """
        self.global_config = global_config
        config = merge_parameters(
<<<<<<< HEAD
            dest=config.copy(), source=global_config, required_keys=["experiment_id", "trial_id"]
        )
        self._validate_json_config(config)
=======
            dest=config.copy(),
            source=global_config,
            required_keys=["experiment_id", "trial_id"],
        )
>>>>>>> 6fe46caa

        self._experiment_id = config["experiment_id"].strip()
        self._trial_id = int(config["trial_id"])
        self._config_id = int(config.get("config_id", -1))
        self._max_trials = int(config.get("max_trials", -1))
        self._trial_count = 0

        self._trial_config_repeat_count = int(config.get("trial_config_repeat_count", 1))
        if self._trial_config_repeat_count <= 0:
            raise ValueError(
                f"Invalid trial_config_repeat_count: {self._trial_config_repeat_count}"
            )

        self._do_teardown = bool(config.get("teardown", True))

        self.experiment: Optional[Storage.Experiment] = None
        self.environment = environment
        self.optimizer = optimizer
        self.storage = storage
        self._root_env_config = root_env_config
        self._last_trial_id = -1

        _LOG.debug("Scheduler instantiated: %s :: %s", self, config)

    def _validate_json_config(self, config: dict) -> None:
        """Reconstructs a basic json config that this class might have been instantiated
        from in order to validate configs provided outside the file loading
        mechanism.
        """
        json_config: dict = {
            "class": self.__class__.__module__ + "." + self.__class__.__name__,
        }
        if config:
            json_config["config"] = config
        ConfigSchema.SCHEDULER.validate(json_config)

    @property
    def trial_config_repeat_count(self) -> int:
        """Gets the number of trials to run for a given config."""
        return self._trial_config_repeat_count

    @property
    def max_trials(self) -> int:
        """Gets the maximum number of trials to run for a given experiment, or -1 for no
        limit.
        """
        return self._max_trials

    def __repr__(self) -> str:
        """
        Produce a human-readable version of the Scheduler (mostly for logging).

        Returns
        -------
        string : str
            A human-readable version of the Scheduler.
        """
        return self.__class__.__name__

    def __enter__(self) -> "Scheduler":
        """Enter the scheduler's context."""
        _LOG.debug("Scheduler START :: %s", self)
        assert self.experiment is None
        self.environment.__enter__()
        self.optimizer.__enter__()
        # Start new or resume the existing experiment. Verify that the
        # experiment configuration is compatible with the previous runs.
        # If the `merge` config parameter is present, merge in the data
        # from other experiments and check for compatibility.
        self.experiment = self.storage.experiment(
            experiment_id=self._experiment_id,
            trial_id=self._trial_id,
            root_env_config=self._root_env_config,
            description=self.environment.name,
            tunables=self.environment.tunable_params,
            opt_targets=self.optimizer.targets,
        ).__enter__()
        return self

    def __exit__(
        self,
        ex_type: Optional[Type[BaseException]],
        ex_val: Optional[BaseException],
        ex_tb: Optional[TracebackType],
    ) -> Literal[False]:
        """Exit the context of the scheduler."""
        if ex_val is None:
            _LOG.debug("Scheduler END :: %s", self)
        else:
            assert ex_type and ex_val
            _LOG.warning("Scheduler END :: %s", self, exc_info=(ex_type, ex_val, ex_tb))
        assert self.experiment is not None
        self.experiment.__exit__(ex_type, ex_val, ex_tb)
        self.optimizer.__exit__(ex_type, ex_val, ex_tb)
        self.environment.__exit__(ex_type, ex_val, ex_tb)
        self.experiment = None
        return False  # Do not suppress exceptions

    @abstractmethod
    def start(self) -> None:
        """Start the optimization loop."""
        assert self.experiment is not None
        _LOG.info(
            "START: Experiment: %s Env: %s Optimizer: %s",
            self.experiment,
            self.environment,
            self.optimizer,
        )
        if _LOG.isEnabledFor(logging.INFO):
            _LOG.info("Root Environment:\n%s", self.environment.pprint())

        if self._config_id > 0:
            tunables = self.load_config(self._config_id)
            self.schedule_trial(tunables)

    def teardown(self) -> None:
        """
        Tear down the environment.

        Call it after the completion of the `.start()` in the scheduler context.
        """
        assert self.experiment is not None
        if self._do_teardown:
            self.environment.teardown()

    def get_best_observation(self) -> Tuple[Optional[Dict[str, float]], Optional[TunableGroups]]:
        """Get the best observation from the optimizer."""
        (best_score, best_config) = self.optimizer.get_best_observation()
        _LOG.info("Env: %s best score: %s", self.environment, best_score)
        return (best_score, best_config)

    def load_config(self, config_id: int) -> TunableGroups:
        """Load the existing tunable configuration from the storage."""
        assert self.experiment is not None
        tunable_values = self.experiment.load_tunable_config(config_id)
        tunables = self.environment.tunable_params.assign(tunable_values)
        _LOG.info("Load config from storage: %d", config_id)
        if _LOG.isEnabledFor(logging.DEBUG):
            _LOG.debug("Config %d ::\n%s", config_id, json.dumps(tunable_values, indent=2))
        return tunables

    def _schedule_new_optimizer_suggestions(self) -> bool:
        """
        Optimizer part of the loop.

        Load the results of the executed trials into the optimizer, suggest new
        configurations, and add them to the queue. Return True if optimization is not
        over, False otherwise.
        """
        assert self.experiment is not None
        (trial_ids, configs, scores, status) = self.experiment.load(self._last_trial_id)
        _LOG.info("QUEUE: Update the optimizer with trial results: %s", trial_ids)
        self.optimizer.bulk_register(configs, scores, status)
        self._last_trial_id = max(trial_ids, default=self._last_trial_id)

        not_done = self.not_done()
        if not_done:
            tunables = self.optimizer.suggest()
            self.schedule_trial(tunables)

        return not_done

    def schedule_trial(self, tunables: TunableGroups) -> None:
        """Add a configuration to the queue of trials."""
        for repeat_i in range(1, self._trial_config_repeat_count + 1):
            self._add_trial_to_queue(
                tunables,
                config={
                    # Add some additional metadata to track for the trial such as the
                    # optimizer config used.
                    # Note: these values are unfortunately mutable at the moment.
                    # Consider them as hints of what the config was the trial *started*.
                    # It is possible that the experiment configs were changed
                    # between resuming the experiment (since that is not currently
                    # prevented).
                    "optimizer": self.optimizer.name,
                    "repeat_i": repeat_i,
<<<<<<< HEAD
                    "is_defaults": tunables.is_defaults,
=======
                    "is_defaults": tunables.is_defaults(),
>>>>>>> 6fe46caa
                    **{
                        f"opt_{key}_{i}": val
                        for (i, opt_target) in enumerate(self.optimizer.targets.items())
                        for (key, val) in zip(["target", "direction"], opt_target)
                    },
                },
            )

    def _add_trial_to_queue(
        self,
        tunables: TunableGroups,
        ts_start: Optional[datetime] = None,
        config: Optional[Dict[str, Any]] = None,
    ) -> None:
        """
        Add a configuration to the queue of trials.

        A wrapper for the `Experiment.new_trial` method.
        """
        assert self.experiment is not None
        trial = self.experiment.new_trial(tunables, ts_start, config)
        _LOG.info("QUEUE: Add new trial: %s", trial)

    def _run_schedule(self, running: bool = False) -> None:
        """
        Scheduler part of the loop.

        Check for pending trials in the queue and run them.
        """
        assert self.experiment is not None
        for trial in self.experiment.pending_trials(datetime.now(UTC), running=running):
            self.run_trial(trial)

    def not_done(self) -> bool:
        """
        Check the stopping conditions.

        By default, stop when the optimizer converges or max limit of trials reached.
        """
        return self.optimizer.not_converged() and (
            self._trial_count < self._max_trials or self._max_trials <= 0
        )

    @abstractmethod
    def run_trial(self, trial: Storage.Trial) -> None:
        """
        Set up and run a single trial.

        Save the results in the storage.
        """
        assert self.experiment is not None
        self._trial_count += 1
        _LOG.info("QUEUE: Execute trial # %d/%d :: %s", self._trial_count, self._max_trials, trial)<|MERGE_RESOLUTION|>--- conflicted
+++ resolved
@@ -28,11 +28,7 @@
     # pylint: disable=too-many-instance-attributes
     """Base class for the optimization loop scheduling policies."""
 
-<<<<<<< HEAD
-    def __init__(
-=======
     def __init__(  # pylint: disable=too-many-arguments
->>>>>>> 6fe46caa
         self,
         *,
         config: Dict[str, Any],
@@ -65,16 +61,11 @@
         """
         self.global_config = global_config
         config = merge_parameters(
-<<<<<<< HEAD
-            dest=config.copy(), source=global_config, required_keys=["experiment_id", "trial_id"]
-        )
-        self._validate_json_config(config)
-=======
             dest=config.copy(),
             source=global_config,
             required_keys=["experiment_id", "trial_id"],
         )
->>>>>>> 6fe46caa
+        self._validate_json_config(config)
 
         self._experiment_id = config["experiment_id"].strip()
         self._trial_id = int(config["trial_id"])
@@ -100,9 +91,9 @@
         _LOG.debug("Scheduler instantiated: %s :: %s", self, config)
 
     def _validate_json_config(self, config: dict) -> None:
-        """Reconstructs a basic json config that this class might have been instantiated
-        from in order to validate configs provided outside the file loading
-        mechanism.
+        """Reconstructs a basic json config that this class might have been
+        instantiated from in order to validate configs provided outside the
+        file loading mechanism.
         """
         json_config: dict = {
             "class": self.__class__.__module__ + "." + self.__class__.__name__,
@@ -252,11 +243,7 @@
                     # prevented).
                     "optimizer": self.optimizer.name,
                     "repeat_i": repeat_i,
-<<<<<<< HEAD
-                    "is_defaults": tunables.is_defaults,
-=======
                     "is_defaults": tunables.is_defaults(),
->>>>>>> 6fe46caa
                     **{
                         f"opt_{key}_{i}": val
                         for (i, opt_target) in enumerate(self.optimizer.targets.items())
