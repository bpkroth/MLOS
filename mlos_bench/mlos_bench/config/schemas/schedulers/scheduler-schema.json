{
    "$schema": "https://json-schema.org/draft/2020-12/schema",
    "$id": "https://raw.githubusercontent.com/microsoft/MLOS/main/mlos_bench/mlos_bench/config/schemas/schedulers/scheduler-schema.json",
    "title": "mlos_bench Scheduler config",
    "description": "config for the mlos_bench scheduler",
    "$comment": "top level schema document rules",

    "type": "object",
    "allOf": [
        {
            "$comment": "All scheduler subschemas support these base properties.",
            "$ref": "./base-scheduler-subschema.json"
        },
        {
<<<<<<< HEAD
            "$comment": "The set of known scheduler subschemas.",
            "oneOf": [
                {
                    "$ref": "./sync-scheduler-subschema.json"
                },
                {
                    "$ref": "./mock-scheduler-subschema.json"
                }
            ]
        }
    ],
    "required": ["class"]
=======
            "$comment": "The set of known Scheduler subschemas.  Add others as needed.",
            "oneOf": [
                {
                    "$ref": "./sync-scheduler-subschema.json"
                }
            ]
        }
    ],
    "required": ["class"],
    "unevaluatedProperties": false
>>>>>>> 7563b8ae
}<|MERGE_RESOLUTION|>--- conflicted
+++ resolved
@@ -12,22 +12,11 @@
             "$ref": "./base-scheduler-subschema.json"
         },
         {
-<<<<<<< HEAD
-            "$comment": "The set of known scheduler subschemas.",
+            "$comment": "The set of known Scheduler subschemas.  Add others as needed.",
             "oneOf": [
                 {
-                    "$ref": "./sync-scheduler-subschema.json"
+                    "$ref": "./mock-scheduler-subschema.json"
                 },
-                {
-                    "$ref": "./mock-scheduler-subschema.json"
-                }
-            ]
-        }
-    ],
-    "required": ["class"]
-=======
-            "$comment": "The set of known Scheduler subschemas.  Add others as needed.",
-            "oneOf": [
                 {
                     "$ref": "./sync-scheduler-subschema.json"
                 }
@@ -36,5 +25,4 @@
     ],
     "required": ["class"],
     "unevaluatedProperties": false
->>>>>>> 7563b8ae
 }