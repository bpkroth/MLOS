--- conflicted
+++ resolved
@@ -9,23 +9,6 @@
     "allOf": [
         {
             "$comment": "All scheduler subschemas support these base properties.",
-<<<<<<< HEAD
-            "$ref": "../base-scheduler-subschema.json"
-        },
-        {
-            "$comment": "The set of known scheduler subschemas.",
-            "oneOf": [
-                {
-                    "$ref": "./sync-scheduler-subschema.json"
-                },
-                {
-                    "$ref": "./mock-scheduler-subschema.json"
-                }
-            ]
-        }
-    ],
-    "required": ["class"]
-=======
             "$ref": "./base-scheduler-subschema.json"
         },
         {
@@ -39,5 +22,4 @@
     ],
     "required": ["class"],
     "unevaluatedProperties": false
->>>>>>> 069452b8
 }