--- conflicted
+++ resolved
@@ -11,17 +11,7 @@
             "pattern": "/schemas/cli/globals-schema.json$"
         },
         "tunable_params_map": {
-<<<<<<< HEAD
-            "type": "object",
-            "additionalProperties": {
-                "type": "array",
-                "items": {
-                    "type": "string"
-                }
-            }
-=======
             "$ref": "./common-defs-subschemas.json#/$defs/tunable_params_map"
->>>>>>> cc8924cf
         }
     },
     "additionalProperties": {
