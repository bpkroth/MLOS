--- conflicted
+++ resolved
@@ -105,11 +105,7 @@
     return result
 
 
-<<<<<<< HEAD
 def linkcode_resolve(domain: str, info: dict[str, str]):
-=======
-def linkcode_resolve(domain: str, info: Dict[str, str]):
->>>>>>> 65cb0da2
     """Linkcode extension override to link to the source code on GitHub."""
     if domain != "py":
         return None
