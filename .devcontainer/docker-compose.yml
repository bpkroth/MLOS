version: '3.8'

services:
  app:
    build:
      context: ./tmp
      dockerfile: ../Dockerfile
      args:
        BUILDKIT_INLINE_CACHE: 1
        http_proxy: ${http_proxy}
        https_proxy: ${https_proxy}
        no_proxy: ${no_proxy}
      cache_from:
        - mloscore.azurecr.io/mlos-core-devcontainer:latest

    volumes:
      - ../..:/workspaces:cached

    env_file: ../.env

    # Overrides default command so things don't shut down after the process ends.
    command: /bin/sh -c "while true; do sleep 1000; done"

  docs-www:
    build:
      context: ./tmp
      dockerfile: ../../doc/Dockerfile
      args:
        BUILDKIT_INLINE_CACHE: 1
        http_proxy: ${http_proxy}
        https_proxy: ${https_proxy}
        no_proxy: ${no_proxy}
        NGINX_PORT: ${NGINX_PORT}

<<<<<<< HEAD
    env_file: ../.env
=======
  docs-www:
    build:
      context: ./tmp
      dockerfile: ../../doc/Dockerfile
      args:
        BUILDKIT_INLINE_CACHE: 1
        http_proxy: ${http_proxy}
        https_proxy: ${https_proxy}
        no_proxy: ${no_proxy}
        # This value is picked up automatically from the .env file in the .devcontainer directory
        # (where docker-compose is run from).
        # We prep that file automatically with the prep-container-build script.
        NGINX_PORT: ${NGINX_PORT:-81}
>>>>>>> ad0db88a

    # Export the port that nginx is listening on for the localhost.
    # This will map it to a random port to avoid conflicts.
    # To find which one it's using run `docker ps | grep mlos.*devcontainer-docs-www` and inspect the PORTs column.
    ports:
<<<<<<< HEAD
      - "${NGINX_PORT}"
=======
      - "${NGINX_PORT:-81}"
>>>>>>> ad0db88a

    restart: unless-stopped
    volumes:
      # Our nginx config overrides the default listening port and serving directory.
      - ../doc:/doc
      - ../doc/nginx-default.conf:/etc/nginx/templates/default.conf.template

    # Add "forwardPorts": ["81"] to **devcontainer.json** to forward nginx locally.
    # (Adding the "ports" property to this file will not forward from a Codespace.)<|MERGE_RESOLUTION|>--- conflicted
+++ resolved
@@ -32,9 +32,8 @@
         no_proxy: ${no_proxy}
         NGINX_PORT: ${NGINX_PORT}
 
-<<<<<<< HEAD
     env_file: ../.env
-=======
+
   docs-www:
     build:
       context: ./tmp
@@ -48,17 +47,12 @@
         # (where docker-compose is run from).
         # We prep that file automatically with the prep-container-build script.
         NGINX_PORT: ${NGINX_PORT:-81}
->>>>>>> ad0db88a
 
     # Export the port that nginx is listening on for the localhost.
     # This will map it to a random port to avoid conflicts.
     # To find which one it's using run `docker ps | grep mlos.*devcontainer-docs-www` and inspect the PORTs column.
     ports:
-<<<<<<< HEAD
-      - "${NGINX_PORT}"
-=======
       - "${NGINX_PORT:-81}"
->>>>>>> ad0db88a
 
     restart: unless-stopped
     volumes:
